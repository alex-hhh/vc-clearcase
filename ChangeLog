--- conflicted
+++ resolved
@@ -1,13 +1,11 @@
-<<<<<<< HEAD
 2011-02-02  Alex Harsanyi  <AlexHarsanyi@gmail.com>
 
 	* vc-clearcase.el (vc-clearcase-checkout-model): use an implicit
 	checkout model for unreserved checkouts.
-=======
+
 2011-01-29  Alex Harsanyi  <AlexHarsanyi@gmail.com>
 
 	* vc-clearcase.el (vc-clearcase-version): updated to 3.6-pre.
->>>>>>> 42999390
 
 2011-01-20  Alex Harsanyi  <AlexHarsanyi@gmail.com>
 
