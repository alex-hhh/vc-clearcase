<<<<<<< HEAD
2008-07-22  Alexandru Harsanyi  <haral@users.sourceforge.net>

	* ucm.el (ucm-lsact-activity-pp): changed format of the entry

	* vc-clearcase.el only activate the clearcase backend on Emacs22
	or earlier.
	(clearcase-read-view-tag, clearcase-read-label): use
	`try-completion' for any value of FLAG in completing-read.
=======
2008-07-03  Alexandru Harsanyi  <haral@users.sourceforge.net>

	* vc-clearcase.el (cleartool-tq-start): 366 use
	`set-process-query-on-exit-flag' instead of
	`process-kill-without-query'
	(vc-start-logentry): 366 used to be called `vc-start-entry'.
	Parametes also slightly changed.
	(vc-clearcase-working-revision): 366 renamed from
	`vc-clearcase-workfile-version', all callers updated.
	(vc-clearcase-register): 366 first arg is now a fileset, but we
	only accept one file in it
	(vc-clearcase-checkin, clearcase-finish-checkout-reserved)
	(clearcase-finish-checkout-unreserved): 366 first arg is a fileset
	(vc-clearcase-rollback): 366 new function
	(vc-clearcase-print-log): 366 first arg is a fileset, but we only
	accept one file in it.
	(vc-clearcase-diff): 366 first arg is now a fileset.
	(vc-clearcase-create-tag): 366 renamed from
	`vc-clearcase-create-snapshot'
	(vc-clearcase-version): 367 changed version to 3.0
>>>>>>> dbd43c36

2008-06-29  Alexandru Harsanyi  <haral@users.sourceforge.net>

	* vc-clearcase.el (clearcase-never-report): 1.158 updated list of
	variables which are not included in the report

2008-06-24  Alexandru Harsanyi  <haral@users.sourceforge.net>

	* ucm.el (ucm-lsact-activity): new structure slot: HEADLINE
	(ucm-lsact-activity-pp): only print the headline
	(ucm-lsact-create-ewoc): fetch the activity headline when creating
	an ucm-lsact-activity structure instance.
	(ucm-list-activities): use `consp' instead if `listp' for checking
	if `current-prefix-arg' is a list (nil is a valid list according
	to `listp')

2008-06-14  Alexandru Harsanyi  <haral@users.sourceforge.net>

	* ucm.el (ucm-create-activity-function): new variable
	(ucm-set-activity): use `ucm-create-activity-function' to create
	new activities.
	(ucm-lsact-unlock-activity-command): new function
	(ucm-lsact-mode-map): add binding for
	`ucm-lsact-unlock-activity-command'

2008-06-07  Alexandru Harsanyi  <haral@users.sourceforge.net>

	* ucm.el (ucm-locked-activity-face)
	(ucm-obsolete-activity-face, ucm-set-activity-face): 1.30 new
	faces.
	(ucm-read-activity): 1.30 provide only the current users
	activities for completion.
	(ucm-read-activity): 1.30 wait for the transaction id of the lsact
	command.
	(ucm-lsact-ewoc, ucm-lsact-only-current-user)
	(ucm-lsact-include-obsolete): 1.30 new variables
	(ucm-lsact-activity-link-handler): 1.30 new function.
	(ucm-lsact-activity-link): 1.30 new button
	(ucm-lsact-activity): 1.30 new struct
	(ucm-lsact-pp-attributes): 1.30 new variable
	(ucm-lsact-activity-pp, ucm-lsact-create-ewoc)
	(ucm-lsact-refresh-command, ucm-lsact-toggle-mark-command)
	(ucm-lsact-set-activity-command): 1.30 new functions
	(ucm-lsact-mode-map): 1.30 new variable
	(ucm-lsact-mode): 1.30 new mode
	(ucm-list-activities): 1.30 new function
	(ucm-browse-activity): 1.30 use `switch-to-buffer-other-window'

2008-05-21  Alexandru Harsanyi  <haral@users.sourceforge.net>

	* ucm.el (ucm-actb-create-ewoc): 1.29 fetch the attributes of the
	activity too
	(ucm-actb-mode-map): 1.29 bind "r" to `ucm-actb-revert-command'
	(ucm-actb-collect-marked-checkouts): 1.29 new function
	(ucm-actb-checkin-command): 1.29 use
	`ucm-actb-collect-marked-checkouts'
	(ucm-actb-revert-command): 1.29 new function.
	(ucm-browse-activity): 1.29 set the directory of the browse buffer
	to the current directory when the buffer is reused.

	* vc-clearcase.el (clearcase-get-attributes): 1.157 new function

2008-05-07  Alexandru Harsanyi  <haral@users.sourceforge.net>

	* vc-clearcase.el (vc-clearcase-registered): 1.156 don't check the
	vc-clearcase-registered vc property
	(clearcase-dir-state-process-current-line): 1.156 always put all
	directories in `clearcase-dir-state-cache'; don't set the
	vc-clearcase-registered property for the file; set the vc-state
	property for unregistered files too.
	(clearcase-dir-state-collect): 1.156 bugfix: corectly recognizes
	full lines and removes them after processing
	(vc-clearcase-dir-state): 1.156 no longer use
	clearcase-dir-state-in-progress (removed variable), use
	clearcase-dir-state-cache instead
	(vc-clearcase-register): 1.156 don't set the
	vc-clearcase-registered property on the file
	(vc-clearcase-responsible-p): 1.156 check that a directory is in
	clearcase-dir-state-cache with or without the traling slash

2008-04-30  Alexandru Harsanyi  <haral@users.sourceforge.net>

	* ucm.el (ucm-actb-version-pname): 1.28 new function
	(ucm-actb-mode-map): 1.28 add binding for 't'
	(ucm-actb-transfer-versions-command): 1.28 new function
	(ucm-before-activity-lock-hook): 1.28 new variable
	(ucm-lock-activity): 1.28 use run the hooks in
	`ucm-before-activity-lock-hook'

2008-04-22  Alexandru Harsanyi  <haral@users.sourceforge.net>

	* vc-clearcase.el (cleartool-wait-for): 1.155 wait for 0.5 seconds
	at a time.
	(clearcase-dir-state-process-current-line)
	(clearcase-dir-state-collect)
	(clearcase-dir-state-sentinel)
	(clearcase-dir-state-1): 1.155 new functions
	(clearcase-dir-state-in-progress): 1.155 new variable
	(vc-clearcase-dir-state): 1.155 start a single cleartool process
	and recursively list all files.

2008-04-17  Alexandru Harsanyi  <haral@users.sourceforge.net>

	* ucm.el (ucm-read-activity): 1.27 moved VIEW-TAG arg to the end.
	All callers updated.
	(ucm-read-activity): 1.27 when INITIAL is a symbol, don't display
	a default activity, even when there is one.

2008-04-11  Alexandru Harsanyi  <haral@users.sourceforge.net>

	* ucm.el (ucm-actb-mode): make the buffer to read-only
	(ucm-actb-refresh-command): account for the buffer being read-only
	(ucm-actb-checkin-command): bugfix: if there are marked revisions
	but no checkouts, signal an error instead of attempting to checkin
	the revision under cursor.
	(ucm-browse-activity): account for the buffer being read-only

2008-04-10  Alexandru Harsanyi  <haral@users.sourceforge.net>

	* ucm.el (ucm-actb-version-checkedout-p): new function
	(ucm-actb-version-pp): use `ucm-actb-version-checkedout-p'
	(ucm-actb-checkin-command): new function
	(ucm-checkin-activity): move the finish checkin code as a lambda
	in the log-edit call.  Uses `clearcase-refresh-files' to refresh
	only the files affected by the checkin operation (instead of all
	the visited files in the current view).
	(ucm-finish-activity-checkin): function removed

	* vc-clearcase.el (clearcase-refresh-files): new function
	(vc-clearcase-revision-granularity): new function (Emacs 23)
	(vc-clearcase-checkin): accept a list of files instead of a single
	file (Emacs 23)
	(vc-clearcase-checkout, vc-clearcase-merge): doc update.

2008-04-07  Alexandru Harsanyi  <haral@users.sourceforge.net>

	* ucm.el (ucm-set-activity): 1.24 ask the user whether to unlock a
	locked activity

2008-04-04  Alexandru Harsanyi  <haral@users.sourceforge.net>

	* ucm.el (ucm-field-name-face): 1.22 inherit
	font-lock-builtin-face
	(ucm-view-root, ucm-actb-ewoc)
	(ucm-previous-actb-ewocs): 1.22 new variables
	(ucm-activity-link-handler)
	(ucm-previous-activity-link-handler): 1.22 changed to use the ewoc
	structure
	(ucm-actb-activity, ucm-actb-directory, ucm-actb-file)
	(ucm-actb-version, ucm-actb-contributor): 1.22 new structures
	(ucm-actb-directory-pp, ucm-actb-directory-toggle-mark)
	(ucm-actb-file-full-path, ucm-actb-file-pp)
	(ucm-actb-file-set-mark, ucm-actb-file-clear-mark)
	(ucm-actb-file-toggle-mark, ucm-actb-version-pp)
	(ucm-actb-version-set-mark, ucm-actb-version-clear-mark)
	(ucm-actb-version-toggle-mark, ucm-actb-contributor-pp)
	(ucm-actb-pp, ucm-actb-toggle-mark, ucm-actb-fetch-activity)
	(ucm-actb-create-ewoc, ucm-actb-mode)
	(ucm-actb-toggle-mark-command, ucm-actb-refresh-command): 1.22 new
	functions
	(ucm-actb-mode-map): 1.22 new variable
	(ucm-browse-activity): 1.22 rewritten to use an ewoc structure for
	managing the display

2008-03-25  Alexandru Harsanyi  <haral@users.sourceforge.net>

	* ucm.el (ucm-checkin-activity): 1.21 don't generate a keep file
	when we undo the checkout of unmodified files.

2008-03-17  Alexandru Harsanyi  <haral@users.sourceforge.net>

	* vc-clearcase.el (clearcase-known-vobs): 1.153 new variable
	(vc-clearcase-responsible-p): 1.153 vc-clearcase is responsible
	for a file if it has a valid VOB tag.

2008-03-05  Alexandru Harsanyi  <haral@users.sourceforge.net>

	* vc-clearcase.el (clearcase-revision-contributors): 1.152 new
	function
	(vc-clearcase-log-view-mode): 1.152 renamed from
	`clearcase-log-view-mode'; now activated by vc.el directly.
	(vc-clearcase-print-log): 1.152 no need for any special handling,
	vc.el will use the right log view mode now.
	(vc-print-log): 1.152 defadvice removed
	(vc-clearcase-extra-menu): 1.152 replaces old clearcase extensions
	menu.
	(clearcase-global-menu): 1.152 use `easy-menu-define'

2008-02-13  Alexandru Harsanyi  <haral@users.sourceforge.net>

	* version 1.152 released

	* ucm.el (ucm-show-current-activity): 1.19 when the current file
	is checked out under a different activity than the one set in the
	view, show both

2008-02-12  Alexandru Harsanyi  <haral@users.sourceforge.net>

	* vc-clearcase.el (vc-clearcase-rename-file): 1.151 handle the
	case when the source and destinations are in different VOBs
	(clearcase-vob-tag-for-path): 1.151 don't check if PATH exists.

2008-02-08  Alexandru Harsanyi  <haral@users.sourceforge.net>

	* vc-clearcase.el (cleartool-error-not-a-vob-object)
	(cleartool-error-label-not-found): 1.149 new error conditions.
	(cleartool-signal-error): 1.149 signal a mode specific error
	condition than 'cleartool-error in some cases, also format the
	error message so it is easier to read.
	(clearcase-register-path): 1.149 reverse the returned checkout
	list.
	(with-clearcase-checkout): 1.149 only trap
	'cleartool-error-not-a-vob-object in the condition-case
	(clearcase-setup-vprop): 1.149 ask for obsolete streams too,
	handles the case when the stream of a view has been obsoleted.
	(vc-clearcase-create-snapshot): 1.149 trap only
	'cleartool-error-label-not-found -- only create the label when the
	error said that the label does not exist.

2008-02-07  Alexandru Harsanyi  <haral@users.sourceforge.net>

	* vc-clearcase.el (clearcase-register-path): 1.148 new function
	(with-clearcase-checkout): 1.148 if we are asked to checkout an
	unregistered directory, register it and all its parents.  If BODY
	fails, undo all checkouts.
	(with-cleartool-directory): 1.148 signal an error if DIR is not a
	directory
	(vc-create-snapshot): 1.148 use `ignore-cleartool-errors'
	(vc-clearcase-responsible-p): 1.148 we are now responsible for all
	files inside a ClearCase view
	(vc-clearcase-unload-hook): 1.148 new function

2008-02-05  Alexandru Harsanyi  <haral@users.sourceforge.net>

	* ucm.el (ucm-checked-out-files, ucm-finish-activity-checkin):
	1.18 dont make DIR the `default-directory'

	* vc-clearcase.el (with-clearcase-checkout)
	(with-clearcase-cfile, with-cleartool-directory)
	(ignore-cleartool-errors): 1.147 use debug and indent
	declarations.

2008-01-31  Alexandru Harsanyi  <haral@users.sourceforge.net>

	* ucm.el (ucm-browse-activity): 1.17 sort the files in the report
	(ucm-checkin-activity): 1.17 make sure `default-directory' is
	always used.
	(ucm-checked-out-files, ucm-finish-activity-checkin): 1.17 new
	arg, DIR used as `default-directory'
	(ucm-lock-activity): 1.17 when obsoleting an activity, the message
	sais so.
	(ucm-unlock-activity): 1.17 fix message prompt

	* vc-clearcase.el (clearcase-fprop-checkout-denied-p): 1.146 new
	function.
	(vc-clearcase-state-heuristic): 1.146 when checkout is denied,
	consider the file 'up-to-date
	(vc-clearcase-checkout): 1.146 signal an error when checkout is
	denied.

2008-01-30  Alexandru Harsanyi  <haral@users.sourceforge.net>

	* ucm.el (ucm-checkin-activity): 1.16 try to undo checkouts only
	for regular files (and not directories)

	* vc-clearcase.el (vc-clearcase-revert): 1.144 handle hijacked
	files as well.
	(clearcase-hijack-file-handler): 1.144 new function, added to
	`after-save-hook'
	(vc-clearcase-checkout): 1.144 pass "-force" to the cleartool
	update command.
	(vc-clearcase-revert): 1.145 don't refresh the state before
	checking for hijacked status, `clearcase-hijack-file-handler'
	takes care of marking a file as hijacked.

2008-01-23  Alexandru Harsanyi  <haral@users.sourceforge.net>

	* ucm.el (ucm): 1.14 new customize group
	(ucm-field-name-face, ucm-file-name-face, ucm-revision-face)
	(ucm-checkedout-revision-face): 1.14 new faces
	(ucm-browse-activity): 1.14 pass in `default-directory' to
	`clearcase-get-vprop', plus use the faces to compose the report.
	(ucm-lock-activity, ucm-unlock-activity): 1.15 new functions.

	* vc-clearcase.el (clearcase-refresh-files-in-view): 1.142 ignore
	buffers who's file is no longer on disk
	(vc-clearcase-registered, vc-clearcase-state)
	(vc-clearcase-state-heuristic, vc-clearcase-workfile-unchanged-p,
	(vc-clearcase-register, vc-clearcase-checkin)
	(clearcase-find-version-helper): 1.142 use `expand-file-name' on
	the FILE arg
	(vc-clearcase-dir-state): 1.142 add a message about the directory
	we are scanning
	(vc-clearcase-register): 1.142 remove the "registering..."
	message.
	(clearcase-diff-with-cleartool): 1.142 bugfix: return t when the
	revisions are identical
	(vc-clearcase-checkout-directory, vc-clearcase-checkin-directory):
	1.143 new functions
	(clearcase-global-menu): 1.143 added them to the menu bar

2008-01-06  Alexandru Harsanyi  <haral@users.sourceforge.net>

	* vc-clearcase.el (clearcase-print-log-show-labels): 1.141 new
	variable
	(vc-clearcase-print-log): 1.141 use it.

2008-01-02  Alexandru Harsanyi  <haral@users.sourceforge.net>

	* vc-clearcase.el
	(clearcase-lshistory-fmt, clearcase-lshistory-fmt-ucm): 1.140
	changed to a more compact format
	(clearcase-log-view-file-re, clearcase-log-view-message-re): 1.140
	new variables
	(clearcase-log-view-font-lock-keywords): 1.140 updated to use
	faces from log-view.el and regexps from
	`clearcase-log-view-file-re', `clearcase-log-view-message-re' for
	files and revisions.
	(clearcase-log-view-font-lock-defaults): 1.140 new variable
	(clearcase-log-view-mode): 1.140 defined as a derived mode of
	`log-view-mode'.
	(clearcase-record-separator-rx, clearcase-log-view-bor)
	(clearcase-log-view-eor, clearcase-log-view-record-field)
	(clearcase-log-view-again, clearcase-log-view-forward-record)
	(clearcase-log-view-backward-record)
	(clearcase-log-view-forward-version)
	(clearcase-log-view-backward-version)
	(clearcase-log-view-visit-file, clearcase-log-view-wash-record)
	(clearcase-log-view-wash-log): removed.
	(clearcase-find-version-helper): 1.140 handle corectly revisions
	that specify the checked out version of a file.
	(clearcase-diff-with-diff): 1.140 use
	`clearcase-find-version-helper' instead of issuing cleartool get
	commands directly.
	(vc-clearcase-diff): 1.140 put the *vc-diff* buffer in `diff-mode'
	(cleartool-lsco-fmt): 1.140 updated for the new
	`clearcase-log-view-mode'

2007-12-25  Alexandru Harsanyi  <haral@users.sourceforge.net>

	* ucm.el (ucm-checkin-activity): 1.13 visit all files on which we
	undo the checkout.

2007-12-14  Alexandru Harsanyi  <haral@users.sourceforge.net>

	* ucm.el (ucm-checkin-activity): 1.12 undo checkout on unchanged
	files.

	* vc-clearcase.el (clearcase-refresh-files-in-view): 1.139 clear
	all cached vc properties for the file as well, also check for
	errors explicitely instead of relying on `ignore-errors'.
	(clearcase-diff-with-diff): 1.139 new function
	(clearcase-diff-with-cleartool): 1.139 new function.
	(vc-clearcase-diff): 1.139 use the new functions.  Also make sure
	we don't put anything in the *vc-diff* buffer if the revisions are
	identical.

2007-12-12  Alexandru Harsanyi  <haral@users.sourceforge.net>

	* vc-clearcase.el (vc-version-backup-file-name): 1.138 replace the
	slashes with '_' instead of "~"
	(vc-clearcase-cancel-version): 1.138 fix Bug 1849139: only refresh
	the FPROP after we completed all clearcase operations so we won't
	remove the branch when there is still one version left on it.
	(backup-regexp, garbage-regexp): 1.138 put the keep, contrib and
	versioned backups in `auto-mode-alist' so the original file type
	is recognized.

2007-12-11  Alexandru Harsanyi  <haral@users.sourceforge.net>

	* vc-clearcase.el (clearcase-wash-mode-line-function): 1.137 new
	variable.
	(vc-clearcase-mode-line-string): 1.137 use it.

2007-12-08  Alexandru Harsanyi  <haral@users.sourceforge.net>

	* ucm.el (ucm-finish-activity-checkin): 1.11 removed interactive
	form

2007-12-06  Alexandru Harsanyi  <haral@users.sourceforge.net>

	* ucm.el (ucm-browse-activity): 1.10 when invoked with a negative
	prefix arg, accept any activity, not just the ones in the current
	stream.

	* vc-clearcase.el (vc-clearcase-diff): 1.136 when FILE is a ignore
	`clearcase-use-external-diff' and use cleartool diff.

2007-12-03  Alexandru Harsanyi  <haral@users.sourceforge.net>

	* vc-clearcase.el (vc-dired-hook): 1.135 fix variable name.

2007-12-01  Alexandru Harsanyi  <haral@users.sourceforge.net>

	* vc-clearcase.el (vc-dired-hook): 1.134 new defadvice, clear
	`clearcase-dir-state-cache' after vc-directory finishes running.
	(vc-clearcase-dir-state): 1.134 also update the fprop when the
	file is up-to-date, but the fprop has it marked as checked out

2007-11-23  Alexandru Harsanyi  <haral@users.sourceforge.net>

	* vc-clearcase.el (vc-start-entry): 1.133 bugfix: only set COMMENT
	when it is nil, otherwise it interacts with unrelated uses of
	`vc-start-entry'
	(vc-clearcase-dir-state): 1.133 erase the working buffer after we
	finish.
	(vc-clearcase-workfile-unchanged-p): 1.133 bugfix: when file is
	checked in, report it as unchanged (used to report it as changed
	based on a diff between the last two versions)
	(vc-clearcase-diff): 1.133 add a BUFFER argument.  When BUFFER is
	the current buffer, don't erase it before inserting the diff --
	this accounts for using it for versioning several files.
	(toplevel forms): 1.133 add a ClearCase version backup regexp to
	auto-mode-alist; activate the advices and start cleartool only
	when the cleartool program exists and only at load time;
	vc-handled-backends is updated only when the cleartool program
	exists, but at autoload time.


2007-11-21  Alexandru Harsanyi  <haral@users.sourceforge.net>

	* vc-clearcase.el: 1.132 only enable the advices if the cleartool
	program is found (prevents installing the vc-clearcase hooks on a
	system where ClearCase is not present)

2007-11-19  Alexandru Harsanyi  <haral@users.sourceforge.net>

	* vc-clearcase.el (vc-start-entry): 1.130 defadvice will handle a
	null FILE argument corectly
	(vc-clearcase-dir-state): 1.130 bugfix: search for "CHECKEDOUT"
	(vc-clearcase-register): 1.130 need to create a fprop for the file
	we just registered

2007-11-10  Alexandru Harsanyi  <haral@users.sourceforge.net>

	* ucm.el (ucm-checkin-activity): 1.6 set the cleartool directory
	to `default-directory'; add `interactive' forms to both lambda
	expression arguments of `log-edit'.
	(ucm-checked-out-files, ucm-finish-activity-checkin): 1.6 set the
	cleartool directory to `default-directory'

2007-11-01  Alexandru Harsanyi  <haral@users.sourceforge.net>

	* vc-clearcase.el (clearcase-get-vprop): 1.129 signal an error if
	the view tag is "** NONE **"
	(cleartool-signal-error): 1.129 if the message from cleartool has
	multiple lines, signal them all.

2007-10-30  Alexandru Harsanyi  <haral@users.sourceforge.net>

	* ucm.el (ucm-browse-activity): 1.5 doc update plus only allow
	obsolete activities when current-prefix-arg is not nil.

2007-10-26  Alexandru Harsanyi  <haral@users.sourceforge.net>

	* ucm.el (ucm-file-link, ucm-url-link, ucm-activity-link)
	(ucm-previous-activity-link, ucm-show-diff-link): 1.4 all buttons
	use handler functions instead of lambda expressions as their
	action.
	(ucm-file-link-handler, ucm-url-link-handler)
	(ucm-activity-link-handler, ucm-previous-activity-link-handler)
	(ucm-show-diff-link-handler): 1.4 handler functions for all
	buttons.
	(ucm-browse-activity): 1.4 add a link to a JIRA issue if the
	activity name or headline matches a regexp.  Also add the buffer
	to all the buttons we create.

	* vc-clearcase.el (with-cleartool-directory): 1.127 use
	`expand-file-name' on DIR.
	(clearcase-never-report): 1.127 add `clearcase-dir-state-cache' to
	the list.
	(vc-clearcase-report-bug): 1.127 upate regexp to account for the
	removing of the "ah-" prefix.

	* vc-clearcase.el: 1.127 use `define-obsolete-variable-alias' for
	all obsolete variables.

2007-10-25  Alexandru Harsanyi  <haral@users.sourceforge.net>

	* ucm.el (ucm-read-activity): 1.2 moved here from vc-clearcase.el
	(ucm-show-diff-link): 1.2 handle checked out files corectly.
	(ucm-browse-activity): 1.2 remove the ah- prefix from called
	functions.
	(ucm-checkin-activity, ucm-checked-out-files): 1.2 moved here from
	vc-clearcase.el

	* vc-clearcase.el: 1.124 the "ah-" prefix was dropped from all
	functions and variables from this package.  Old defcustom names
	are defvaralias-ed to the new ones.
	(clearcase-vprop): 1.125 add default initializers for the
	`activities' and `activities-tid' structure members; constructor
	call is now simpler.
	(clearcase-refresh-files-in-view): 1.125 when VIEW-TAG is nil,
	udpdate all ClearCase files.
	(clearcase-read-activity, vc-clearcase-set-activity)
	(vc-clearcase-show-current-activity): 1.125 moved to ucm.el under
	new names.

	Bug 1818879: Only add 'CLEARCASE to `vc-handled-backends' when the
	cleartool program exists

2007-10-22  Alexandru Harsanyi  <haral@users.sourceforge.net>

	* vc-clearcase.el (ah-clearcase-setup-vprop): 1.123 bugfix:
	actually ask for the stream name rather than recording the
	lsstream command in the vprop.
	(vc-clearcase-mode-line-string): 1.123 in UCM views, display the
	stream name instead of the view name.

2007-10-19  Alexandru Harsanyi  <haral@users.sourceforge.net>

	* vc-clearcase.el (ah-cleartool-wait-for): 1.121 arguments to
	`accept-process-output' changed to wait only for the cleartool
	process.
	(vc-clearcase-dir-state-cache): 1.121 doc update
	(vc-clearcase-registered): 1.121 re-implemented, take into account
	the 'vc-clearcase-registered vc property.
	(vc-clearcase-dir-state): 1.121 updated, now works corectly.
	(vc-clearcase-register): 1.121 set the 'vc-clearcase-registered vc
	property to 'yes after registering the file.
	(vc-clearcase-responsible-p): 1.121 returns t when the file is in
	a clearcase view or it is in `vc-clearcase-dir-state-cache'
	(vc-clearcase-workfile-unchanged-p, vc-clearcase-register)
	(vc-clearcase-checkin): 1.122 don't expand the file name
	(vc-clearcase-find-version): 1.122 use a file in the temp
	directory.

2007-10-18  Alexandru Harsanyi  <haral@users.sourceforge.net>

	* vc-clearcase.el (with-clearcase-cfile): 1.120 use a
	destructuring-bind for the comment-vars argument
	(with-cleartool-directory): 1.120 don't switch the directory if
	DIR is not a valid directory.
	(ah-clearcase-read-activity): 1.120 new arg INCLUDE-OBSOLETE, can
	now determine the view tag from the current directory.
	(vc-clearcase-set-activity): 1.120 put the whole function body in
	a `with-cleartool-directory'

2007-10-17  Alexandru Harsanyi  <haral@users.sourceforge.net>

	* vc-clearcase.el (ah-cleartool-tq-start): 1.119 start cleartool
	in the users home directory
	(with-cleartool-directory): 1.119 new macro
	(ah-clearcase-setup-vprop): 1.119 new function
	(ah-clearcase-get-vprop): 1.119 initializing a VPROP moved to
	`ah-clearcase-setup-vprop'
	(ah-clearcase-vob-tag-for-path)
	(ah-clearcase-maybe-set-vc-state)
	(vc-clearcase-diff)
	(vc-clearcase-create-snapshot)
	(vc-clearcase-get-label-differences)
	(vc-clearcase-what-view-tag)
	(vc-clearcase-set-activity)
	(vc-clearcase-show-current-activity): 1.119 use
	`with-cleartool-directory'

2007-10-16  Alexandru Harsanyi  <haral@users.sourceforge.net>

	* vc-clearcase.el (vc-clearcase-dir-state-cache): 1.118 new
	variable
	(vc-clearcase-dir-state): 1.118 new function
	(vc-clearcase-dired-state-info): 1.118 new function
	(vc-clearcase-responsible-p): 1.118 re-written, takes into account
	`vc-clearcase-dir-state-cache'.

2007-10-13  Alexandru Harsanyi  <haral@users.sourceforge.net>

	* vc-clearcase.el (ah-cleartool-ask): 1.117 clear the message
	about restarting cleartool.
	(vc-clearcase-revert, vc-clearcase-cancel-version): 1.117
	ah-clearcase-snapshot-view-p accepts a fprop as argument
	(ah-clearcase-use-external-diff): 1.117 new variable
	(vc-clearcase-diff): 1.117 optionally use the diff package for
	comparing revisions

2007-09-26  Alexandru Harsanyi  <haral@users.sourceforge.net>

	* vc-clearcase.el (vc-clearcase-set-activity)
	(vc-clearcase-show-current-activity): 1.116 use expand-file-name
	on the default-directory -- avoid confusing cleartool

2007-08-20  Alexandru Harsanyi  <haral@users.sourceforge.net>

	* vc-clearcase.el (ah-clearcase-lshistory-fmt)
	(ah-clearcase-lshistory-fmt-ucm): 1.115 changed to more compact
	format
	(ah-clearcase-log-view-font-lock-keywords)
	(ah-clearcase-record-separator-rx): 1.115 updated
	(ah-clearcase-log-view-record-field): 1.115 updated for new record
	format.
	(ah-clearcase-log-view-forward-version): 1.115 s/version/revision/
	(vc-clearcase-print-log): 1.115 changed so that output resembles
	the "cvs log" output
	(vc-clearcase-show-log-entry): 1.115 s/version/revision/
	(vc-clearcase-delete-file): 1.115 new function
	(ah-cleartool-lsco-fmt): 1.115 updated
	(vc-clearcase-show-current-activity): 1.115 print a helpful
	message when no activity is set.

2007-07-17  Alexandru Harsanyi  <haral@users.sourceforge.net>

	* vc-clearcase.el (ah-clearcase-file-not-found-handler): 1.114 new
	function
	(clearcase-global-menu): 1.114 add vc-clearcase-report-bug to the
	menu.
	(ah-clearcase-never-report): 1.114 new variable
	(vc-clearcase-report-bug): 1.114 find and report on all variables
	in the vc-clearcase package.

2007-07-09  Alexandru Harsanyi  <haral@users.sourceforge.net>

	* vc-clearcase.el (vc-clearcase-set-activity): 1.113 accept an
	activity name as argument, in interactive mode, ask the user for
	an activity
	(vc-clearcase-show-current-activity): 1.113 new function

2007-07-08  Alexandru Harsanyi  <haral@users.sourceforge.net>

	* vc-clearcase.el (ah-clearcase-retrieve-activities): 1.112
	removed
	(ah-clearcase-read-activity): 1.112 also retrieve activities.
	(ah-clearcase-complete-view-tag): 1.112 removed
	(ah-clearcase-read-view-tag): 1.112 use a lambda form for the
	completion function.
	(ah-clearcase-complete-label): 1.112 removed
	(ah-clearcase-read-label): 1.112 use a lambda form for the
	completion function.

2007-07-04  Alexandru Harsanyi  <haral@users.sourceforge.net>

	* vc-clearcase.el (ah-clearcase-vprop): 1.111 new slots,
	activities, activities-tid
	(ah-clearcase-get-vprop): 1.111 when creating a new
	ah-clearcase-vprop structure, initialize activities and
	activities-tid
	(ah-clearcase-refresh-files-in-view): 1.111 doc update.
	(ah-clearcase-retrieve-activities): 1.111 new function.
	(vc-clearcase-cancel-version): 1.111 when checking out a file, use
	the checkout comment of the canceled version; doc updates; allow
	canceling versions with hyperlinks
	(vc-clearcase-what-view-tag): 1.111 only display the view name and
	current activity
	(vc-clearcase-set-activity): 1.111 new function, added to the
	keymap and menu

2007-06-26  Alexandru Harsanyi  <haral@users.sourceforge.net>

	* vc-clearcase.el (vc-clearcase-diff): 1.110 use
	vc-clearcase-diff-switches directly, also reorganized the routine.

2007-06-22  Alexandru Harsanyi  <haral@users.sourceforge.net>

	* vc-clearcase.el (vc-clearcase-report-bug): 1.108 updated with
	all defvar, defconst and defcustom symbols.

2007-06-21  Alexandru Harsanyi  <haral@users.sourceforge.net>

	* vc-clearcase.el (vc-clearcase-cancel-version),
	(vc-clearcase-revert): 1.106 after removing a branch, do an update
	in snapshot views.  Bug 1740843.
	(vc-clearcase-steal-lock): 1.106 abort gracefully when we cannot
	checkout the file. Bug 1740839.

2007-06-20  Alexandru Harsanyi  <haral@users.sourceforge.net>

	* vc-clearcase.el (ah-cleartool): 1.105 tell the bytecompiler that
	the function is format like.

2007-06-03  Alexandru Harsanyi  <haral@users.sourceforge.net>

	* vc-clearcase.el (ah-clearcase-annotate-post-process): 1.104
	adjust filler string to the right size

2007-05-24  Alexandru Harsanyi  <haral@users.sourceforge.net>

	* vc-clearcase.el (ah-clearcase-get-keep-file-name): 1.102 new
	function
	(with-clearcase-checkout, ah-clearcase-finish-checkout): 1.102
	pass -nquery to the checkout command
	(vc-clearcase-cancel-version): 1.102 use
	ah-clearcase-get-keep-file-name; only turn on the write bit on the
	file (instead of setting default mode bits)
	(vc-clearcase-steal-lock): 1.102 new function
	(vc-clearcase-cancel-version, vc-clearcase-steal-lock): 1.103
	leave the kep file in place if the function fails.

2007-05-23  Alexandru Harsanyi  <haral@users.sourceforge.net>

	* vc-clearcase.el (ah-cleartool)
	(ah-clearcase-complete-view-tag)
	(ah-clearcase-read-view-tag)
	(ah-clearcase-all-labels)
	(ah-clearcase-collect-labels-point)
	(ah-clearcase-complete-label)
	(ah-clearcase-complete-label)
	(with-clearcase-cfile)
	(vc-clearcase-create-snapshot)
	(vc-clearcase-label-diff-report)
	(vc-clearcase-report-bug)
	(ah-clearcase-function-to-trace): 1.101 updated messages and doc
	strings at the recomandation of the `checkdoc' function.

2007-05-11  Alexandru Harsanyi  <haral@users.sourceforge.net>

	* vc-clearcase.el
	(ah-clearcase-lshistory-fmt-ucm): 1.100 new variable
	(vc-clearcase-print-log): 1.100 use
	`ah-clearcase-lshistory-fmt-ucm' when the file is in an UCM view.
	(vc-clearcase-what-view-tag): 1.100 in UCM views also show the
	stream and activity set in the view.

2007-05-09  Alexandru Harsanyi  <haral@users.sourceforge.net>

	* vc-clearcase.el (ah-clearcase-get-vprop): 1.99 Doc update,
	remove a bad vprop from the `ah-clearcase-all-vprops'

2007-05-08  Alexandru Harsanyi  <haral@users.sourceforge.net>

	* vc-clearcase.el (ah-clearcase-vprop): 1.98 new fields in the
	structure.
	(ah-clearcase-snapshot-view-p, ah-clearcase-dynamic-view-p): 1.98
	use the properties field in the vprop structure.
	(ah-clearcase-ucm-view-p): 1.98 new function.
	(ah-clearcase-prepare-vprop): 1.98 function removed
	(ah-clearcase-get-vprop): 1.98 when creating a new vprop, populate
	the properties and stream fields with info from ClearCase
	(ah-clearcase-maybe-set-vc-state): 1.98 set the root-path in the
	file's vprop if needed.
	(with-clearcase-checkout, vc-clearcase-checkin): 1.98 pass "-ptime
	-nwarn" to checkin/checkout commands.
	(vc-clearcase-mode-line-string): 1.98 for UCM views, put the
	stream name in the modeline
	(ah-clearcase-finish-checkout): 1.98 pass "-nwarn" to checkout.
	(ah-clearcase-setcs): 1.98 update for new vprop structure.


2007-04-04  Alexandru Harsanyi  <haral@users.sourceforge.net>

	* vc-clearcase.el (vc-clearcase-start-ediff-button): 1.97 require
	the ediff package

2007-03-14  Alexandru Harsanyi  <haral@users.sourceforge.net>

	* vc-clearcase.el (with-clearcase-cfile): 1.96 use "vc-clearcase-"
	as the prefix for the temporary file.
	(vc-clearcase-cancel-version): 1.96 new function.

2007-01-24  Alexandru Harsanyi  <haral@users.sourceforge.net>

	* vc-clearcase.el (vc-clearcase-diff-switches): 1.95 new variable
	(ah-clearcase-diff-format): 1.95 removed
	(vc-clearcase-diff): 1.95 use vc-clearcase-diff-switches instead
	of ah-clearcase-diff-format

2007-01-02  Alexandru Harsanyi  <haral@users.sourceforge.net>

	* vc-clearcase.el (vc-clearcase-annotate-command): 1.94 use 8
	characters for the user name in the annotate output.
	(vc-clearcase-annotate-command): 1.94 remove call to
	ah-clearcase-annotate-post-process.
	(ah-clearcase-annotate-deleted-face): face removed.
	(ah-clearcase-annotate-mark-deleted): function removed.
	(vc-clearcase-start-ediff-button): 1.94 require the ediff-vers
	package instead of ediff.

2006-12-27  Alexandru Harsanyi  <haral@users.sourceforge.net>

	* vc-clearcase.el (ah-clearcase-log-view-forward-record): 1.93 use
	destructuring-bind instead of multiple-value-bind

2006-12-23  Alexandru Harsanyi  <haral@users.sourceforge.net>

	* vc-clearcase.el (vc-clearcase-find-version): 1.92 only delete
	the temporary file if it exists.

2006-12-10  Alexandru Harsanyi  <haral@users.sourceforge.net>

	* vc-clearcase.el: 1.91 (Bug 1608947) require the cl package at
	runtime
	(vc-clearcase-start-ediff-button): 1.91 require the ediff package
	and declare ediff-version-control-package as special to avoid
	compiler warnings.

2006-11-04  Alexandru Harsanyi  <haral@users.sourceforge.net>

	* vc-clearcase.el (vc-clearcase-what-version): 1.90 save the
	version in the kill ring in addition to displaying it to the user.

2006-11-01  Alexandru Harsanyi  <haral@users.sourceforge.net>

	* vc-clearcase.el: 1.89 load the "button" library if it is
	available.
	(vc-clearcase-start-ediff-button): 1.89 define as a button to
	start an ediff session for a file printed in a label difference
	report.
	(vc-clearcase-label-diff-report): 1.89 use buttons for all files
	reported on.

2006-10-03  Alexandru Harsanyi  <haral@users.sourceforge.net>

	* vc-clearcase.el (vc-clearcase): 1.88 add autoload cookie for the
	vc-clearcase group
	(ah-cleartool-tq-sentinel): 1.88 use message instead of error to
	report that the cleartool buffer was killed.  Perform cleanup even
	when the buffer was killed.
	(ah-cleartool-tq-stop): 1.88 make sure we clean up properly even
	when some buffers are killed.
	(ah-cleartool-tq-maybe-start): 1.88 ckeck if someone killed the
	tq-buffer and recover properly

2006-08-10  Alexandru Harsanyi  <haral@users.sourceforge.net>

	* vc-clearcase.el (ah-clearcase-checkout-comment-type): 1.87
	renamed from vc-clearcase-checkout-comment-type.  Users updated
	(ah-clearcase-checkout-policy): 1.87 renamed from
	vc-clearcase-checkout-policy.  Users updated.
	(ah-clearcase-confirm-label-move): 1.87 new variable
	(vc-clearcase-create-snapshot): 1.87 use
	ah-clearcase-confirm-label-move
	(vc-clearcase-report-bug): 1.87 add new variables to the report

2006-07-09  Alexandru Harsanyi  <haral@users.sourceforge.net>

	* vc-clearcase.el (vc-clearcase-checkout-policy): 1.86 new
	variable.
	(vc-clearcase-checkout): 1.86 use it.

2006-07-01  Alexandru Harsanyi  <haral@users.sourceforge.net>

	* vc-clearcase.el (vc-clearcase-checkout-comment-type): 1.85 new
	variable.
	(vc-clearcase-checkout): 1.85 use the value of
	vc-clearcase-checkout-comment-type to decide whether to ask for a
	checkout comment or not.
	(ah-clearcase-no-label-action): 1.85 doc fix.

2006-06-25  Alexandru Harsanyi  <haral@users.sourceforge.net>

	* vc-clearcase.el: 1.84 todo and known bugs sections moved into
	the todo.txt file.

2006-06-21  Alexandru Harsanyi  <haral@users.sourceforge.net>

	* vc-clearcase.el (require): 1.82 require the trace library at
	compile time.
	Updated installation instructions

2006-04-04  Alexandru Harsanyi  <haral@users.sourceforge.net>

	* vc-clearcase.el (ah-clearcase-vob-tag-for-path): 1.80 doc
	update.
	(ah-clearcase-vob-tag-for-path): 1.80 return the correct vob tag
	on unix platforms as well.
	(ah-clearcase-collect-labels-finished): 1.80 new variable.
	(ah-clearcase-collect-labels-sentinel): 1.80 don't use process-get
	as it is not available in GNU Emacs 21
	(ah-clearcase-collect-labels-filter): 1.80 don't use process-put
	as it is not available in GNU Emacs 21
	(ah-clearcase-collect-labels-for-vob): 1.80 set
	ah-clearcase-collect-labels-finished as buffer local.
	(ah-clearcase-read-label): 1.80 doc update, plus new function
	parameter, REUSE-LABELS
	(vc-create-snapshot): 1.80 advise it to provide completion on
	label names for ClearCase files.
	(vc-clearcase-label-diff-report): 1.80 don't use
	read-directory-name as it is not available on GNU Emacs 21

2006-04-03  Alexandru Harsanyi  <haral@users.sourceforge.net>

	* vc-clearcase.el (ah-cleartool-signal-error)
	(ah-cleartool-sentinel, ah-clearcase-fprop-branch)
	(ah-clearcase-fprop-version-base)
	(ah-clearcase-fprop-version-number, ah-clearcase-fprop-latest-sel)
	(ah-clearcase-fprop-latest)
	(ah-clearcase-set-fprop-version-stage-1)
	(ah-clearcase-set-fprop-version-stage-2)
	(vc-clearcase-get-label-differences, vc-clearcase-what-version)
	(vc-clearcase-what-rule, vc-clearcase-what-view-tag)
	(vc-clearcase-edcs, vc-clearcase-start-view): 1.79 doc update.
	(ah-clearcase-vob-tag-for-path)
	(ah-clearcase-collect-labels-sentinel)
	(ah-clearcase-collect-labels-filter)
	(ah-clearcase-collect-labels-for-vob)
	(ah-clearcase-complete-label ah-clearcase-read-label): 1.79 new
	functions
	(ah-clearcase-all-labels, ah-clearcase-collect-labels-point): 1.79
	new variables
	(ah-clearcase-complete-view-tag): 1.79 renamed from
	ah-clearcase-view-tag-complete, callers updated
	(vc-clearcase-label-diff-report): 1.79 use ah-clearcase-read-label
	when called interactively.

2006-03-30  Alexandru Harsanyi  <haral@users.sourceforge.net>

	* vc-clearcase.el (ah-cleartool-tq-start, ah-cleartool-ask)
	(ah-clearcase-log-view-forward-record, vc-clearcase-state)
	(vc-clearcase-print-log, vc-clearcase-annotate-command)
	(ah-clearcase-setcs): 1.78 use quote (') instead of
	hash-quote (#') for functions.
	(ah-clearcase-fprop): 1.78 file-name new member; latest,
	latest-sel, mode-line, base, branch members removed.
	(ah-clearcase-fprop-branch, ah-clearcase-fprop-version-base)
	(ah-clearcase-fprop-version-number, ah-clearcase-fprop-latest-sel)
	(ah-clearcase-fprop-latest): 1.78 new functions
	(ah-clearcase-set-fprop-version-stage-1): 1.78 renamed from
	ah-clearcase-set-fprop-version, plus don't fill in the removed
	fields from ah-clearcase-fprop
	(ah-clearcase-set-fprop-version-stage-2): 1.78 renamef from
	ah-clearcase-set-fprop-version-simple, plus don't fill in the
	removed fields from ah-clearcase-fprop
	(ah-clearcase-prepare-vprop): 1.78 use a simple ah-cleartool call
	to get the view tag.
	(ah-clearcase-version-base, ah-clearcase-version-version)
	(ah-clearcase-version-branch): functions removed
	(ah-clearcase-maybe-set-vc-state): 1.78 don't set the latest
	version in the fprop, it will be fetched on-demand by
	ah-clearcase-fprop-latest
	(vc-clearcase-registered): 1.78 add the file-name when creating a
	new fprop.
	(vc-clearcase-dir-state): function removed, implementation was
	incomplete anyway.
	(vc-clearcase-mode-line-string): 1.78 all the mode-line string
	computation was moved in here.
	(vc-clearcase-revert): 1.78 changed it so it does not use
	ah-clearcase-fprop-latest, which requires a cleartool command.
	(ah-clearcase-function-to-trace): 1.78 bugfix: ah-clearcase-ask
	was not a function name.

2006-03-28  Alexandru Harsanyi  <haral@users.sourceforge.net>

	* vc-clearcase.el (vc-clearcase-get-branch-attribute): removed

2006-03-21  Alexandru Harsanyi  <haral@users.sourceforge.net>

	* vc-clearcase.el (ah-clearcase-get-vprop): 1.75 use member* to
	look for the vprop.
	(vc-clearcase-next-version): 1.75 use member to search the next
	version in the revision list.
	(vc-clearcase-get-label-differences): 1.76 use a loop to collect
	the results.

	* vc-clearcase.el: 1.76 The lisp-indent-function properties for the
	macros are now in the file rather than in the Local Variables
	section.

2006-03-18  Alexandru Harsanyi  <haral@users.sourceforge.net>

	* vc-clearcase.el (ah-clearcase-log-view-bor): 1.74 indentation
	change.

2006-03-14  Alexandru Harsanyi  <haral@users.sourceforge.net>

	* vc-clearcase.el (vc-clearcase-get-label-differences): 1.73
	change the "/" to "." for the current directory.
	(vc-clearcase-label-diff-report): 1.73 call expand-file-name on
	dir, set the current directory of the report buffer to dir.

2006-03-13  Alexandru Harsanyi  <haral@users.sourceforge.net>

	* vc-clearcase.el (vc-clearcase-get-label-differences): 1.72
	remove a leading slash or backslash from the files in the report.

2006-03-10  Alexandru Harsanyi  <haral@users.sourceforge.net>

	* vc-clearcase.el (ah-cleartool-sentinel): 1.71 print out a
	message when the cleartool process buffer is killer, instead of
	signaling an error
	(vc-clearcase-get-branch-attribute)
	(vc-clearcase-get-label-differences): 1.71 new function
	(vc-clearcase-what-version, vc-clearcase-what-rule)
	(vc-clearcase-what-view-tag): 1.71 accept a file argument which in
	interactive mode will be bound to the current buffers file name.
	(vc-clearcase-label-diff-report): 1.71 use
	vc-clearcase-get-label-differences, plus rewriten body.

2006-03-07  Alexandru Harsanyi  <haral@users.sourceforge.net>

	* vc-clearcase.el (vc-clearcase-list-checkouts): 1.70 make
	prefix-arg optional
	(ah-clearcase-read-view-tag): 1.70 new function.
	(vc-clearcase-edcs, vc-clearcase-start-view): 1.70 use it.  Also
	read the view-tag in the interactive form, allowing these
	functions to be used from elisp code as well.
	(clearcase-global-menu): 1.70 add the string "..." to all menu
	names, indicating that the menu items will prompt the user for
	more information.

2006-03-06  Alexandru Harsanyi  <haral@users.sourceforge.net>

	* vc-clearcase.el (vc-clearcase-what-version)
	(vc-clearcase-what-rule, vc-clearcase-what-view-tag): 1.69 removed
	autoload cookie, also handle corectly the case when we are called
	in a buffer which is not associated with a file.
	(vc-clearcase-gui-vtree-browser): 1.69 remove autoload cookie
	(vc-clearcase-start-view): 1.69 new function
	(vc-prefix-map): 1.69 order the define-key calls in alphabetical
	order.
	(clearcase-global-menu): 1.69 add a "Start dynamic view" menu
	entry.

2006-02-24  Alexandru Harsanyi  <haral@users.sourceforge.net>

	* vc-clearcase.el: 1.68 applied GPL licence to the file, added the
	sourceforge address for the vc-clearcase project

	Initial public release

2006-01-30  Alexandru Harsanyi  <haral@users.sourceforge.net>

	* vc-clearcase.el (vc-clearcase-create-snapshot): 1.67 bugfix, the
	error was always reported even if the label was created.

2006-01-24  Alexandru Harsanyi  <haral@users.sourceforge.net>

	* vc-clearcase.el (ah-clearcase-annotate-post-process)
	(ah-clearcase-annotate-mark-deleted) : 1.66 the buffer argument is
	now mandatory

2006-01-23  Alexandru Harsanyi  <haral@users.sourceforge.net>

	* vc-clearcase.el (ah-cleartool): 1.65 new function,
	all (ah-cleartool-ask (format ...)) calls replaced with it.
	(ah-clearcase-get-vprop): 1.65 re-coded it to use let*
	(ah-clearcase-annotate-post-process)
	(ah-clearcase-annotate-mark-deleted, ah-clearcase-setcs) : 1.65
	use the interactive form to set the buffer
	(ah-clearcase-setcs-and-kill-buffer): 1.65 new function, used as
	the C-c C-c binding in edcs-mode.

2005-12-28  Alexandru Harsanyi  <haral@users.sourceforge.net>

	* vc-clearcase.el (vc-clearcase-gui-vtree-browser): 1.64 bugfix:
	closed the when form too late.

2005-12-23  Alexandru Harsanyi  <haral@users.sourceforge.net>

	* vc-clearcase.el (vc-clearcase-cvsid)
	(vc-clearcase-maintainer-address): 1.63 new constants
	(ah-clearcase-file-fprop, vc-clearcase-registered)
	(vc-clearcase-state, vc-clearcase-state)
	(vc-clearcase-workfile-unchanged-p, vc-clearcase-register)
	(vc-clearcase-responsible-p, vc-clearcase-checkin)
	(vc-clearcase-find-version, vc-clearcase-checkout)
	(vc-clearcase-revert, vc-clearcase-merge, vc-clearcase-merge-news)
	(vc-clearcase-print-log, vc-clearcase-diff)
	(vc-clearcase-annotate-command, vc-clearcase-previous-version)
	(vc-clearcase-next-version, vc-clearcase-rename-file): 1.63 call
	expand-file-name on file.
	(vc-clearcase-gui-vtree-browser, vc-clearcase-list-checkouts)
	(vc-clearcase-update-view, vc-clearcase-label-diff-report)
	(vc-clearcase-list-view-private-files): 1.63 don't pass
	default-directory to expand-file-name
	(vc-clearcase-report-bug): 1.63 new function
	(ah-clearcase-function-to-trace): 1.63 new variable
	(ah-clearcase-trace-cleartool-tq): 1.63 use it
	(ah-clearcase-untrace-cleartool-tq): 1.63 new function

2005-12-22  Alexandru Harsanyi  <haral@users.sourceforge.net>

	* vc-clearcase.el (ah-cleartool-do): 1.61 doc update.
	(ah-clearcase-file-fprop): 1.61 renamed from
	ah-clearcase-fprop-file, callers updated.
	(ah-clearcase-reset-fprop): 1.61 renamed from
	ah-clearcase-fprop-reset, callers updated.
	(ah-clearcase-set-fprop-version): 1.61 renamed from
	ah-clearcase-fprop-set-version, callers updated.
	(ah-clearcase-set-fprop-version-simple): 1.61 renamed from
	ah-clearcase-fprop-set-version-simple, callers updated.
	(ah-clearcase-prepare-vprop): 1.61 renamed from
	ah-clearcase-vprop-prepare, callers udpated.
	(ah-clearcase-get-vprop): 1.61 renamed form
	ah-clearcase-vprop-get, callers updated.
	(ah-clearcase-version): 1.61 new function.

2005-12-19  Alexandru Harsanyi  <haral@users.sourceforge.net>

	* vc-clearcase.el (ah-clearcase-rmbranch-on-revert-flag): 1.60 new
	variable.
	(vc-clearcase-revert): 1.60 remove the current branch if there are
	no versions on it after the uncheckout.
	(ah-clearcase-edcs-mode-map): 1.60 define C-c C-c for
	ah-clearcase-setcs

2005-12-14  Alexandru Harsanyi  <haral@users.sourceforge.net>

	* vc-clearcase.el (ah-clearcase-view-tag-complete): 1.59 don't use
	test-completion, as Emacs21 does not have this function.
	(vc-clearcase-edcs): 1.59 build an obarray of the view tags
	instead of the string list.  The try-completion and
	all-completions from Emacs21 cannot handle string lists.

2005-12-05  Alexandru Harsanyi  <haral@users.sourceforge.net>

	* vc-clearcase.el: 1.58 only require the cl library at compile
	time.
	(ah-clearcase-vprop-get, ah-clearcase-revision-reserved-p): 1.58
	replace find-if with a dolist loop
	(vc-clearcase-checkout): 1.58 use concat instead of format for
	constructing the message.

2005-12-03  Alexandru Harsanyi  <haral@users.sourceforge.net>

	* vc-clearcase.el (with-clearcase-checkout): 1.57 renamed from
	with-checkedout-dir, callers updated.
	(with-clearcase-cfile): 1.57 renamed from with-comment-file,
	callers updated.

2005-10-24  Alexandru Harsanyi  <haral@users.sourceforge.net>

	* vc-clearcase.el (ah-clearcase-no-label-action): 1.56 new
	variable.
	(vc-clearcase-create-snapshot): 1.56 use it to decide what to do
	when a label does not exist.

2005-10-12  Alexandru Harsanyi  <haral@users.sourceforge.net>

	* vc-clearcase.el (ah-clearcase-view-tag-complete): 1.55 re-wrote
	it to make use of all-completions, test-completion, try-completion

2005-10-07  Alexandru Harsanyi  <haral@users.sourceforge.net>

	* vc-clearcase.el (vc-clearcase-list-checkouts): 1.54 set the
	default directory of the *clearcase-lsco* buffer to the directory
	being searched for checkouts.

2005-09-09  Alexandru Harsanyi  <haral@users.sourceforge.net>

	* vc-clearcase.el (vc-clearcase-create-snapshot): 1.53 call
	expand-file-name on dir before using it.

2005-08-24  Alexandru Harsanyi  <haral@users.sourceforge.net>

	* vc-clearcase.el (vc-clearcase-gui-vtree-browser)
	(vc-clearcase-list-checkouts, vc-clearcase-update-view)
	(vc-clearcase-label-diff-report)
	(vc-clearcase-list-view-private-files): 1.52 use expand-file-name

2005-08-12  Alexandru Harsanyi  <haral@users.sourceforge.net>

	* vc-clearcase.el: 1.51 validated the file using checkdoc.  All
	comments and strings are spellchecked.  Converted the file from
	using folding.el to outline-minor for outlining.

2005-08-11  Alexandru Harsanyi  <haral@users.sourceforge.net>

	* vc-clearcase.el (with-comment-file): 1.48 check input arguments
	and evaluate them only once.

2005-08-08  Alexandru Harsanyi  <haral@users.sourceforge.net>

	* vc-clearcase.el: 1.47 only require cc-defs at compile time.

2005-08-05  Alexandru Harsanyi  <haral@users.sourceforge.net>

	* vc-clearcase.el: 1.45 installation instructions updated.  all
	the keymaps (including menus) are autoloaded.  added (autoloaded)
	code to update vc-handled-backends with the CLEARCASE tag.
	(vc-clearcase-registered): 1.45 a simple version of the function
	is autoloaded, will only load the vc-clearcase package if needed.
	(ah-clearcase-cleartool-program, vc-clearcase-what-version)
	(vc-clearcase-what-rule, vc-clearcase-what-view-tag)
	(vc-clearcase-gui-vtree-browser, vc-clearcase-list-checkouts)
	(vc-clearcase-update-view, vc-clearcase-edcs): 1.45 added an
	autoload cookie.
	(vc-clearcase-label-diff-report): 1.45 renamed from
	ah-clearcase-label-diff-report, plus added an autoloaded cookie.
	(vc-clearcase-list-view-private-files): 1.45 renamed from
	ah-clearcase-list-view-private-files, plus added an autoloaded
	cookie.
	(ah-clearcase-log-view-mode): 1.46 reindented.

2005-07-28  Alexandru Harsanyi  <haral@users.sourceforge.net>

	* vc-clearcase.el (ah-cleartool-save-stop-data): 1.44 now a
	defcustom variable.

2005-07-20  Alexandru Harsanyi  <haral@users.sourceforge.net>

	* vc-clearcase.el (ah-clearcase-log-view-forward-version): 1.43
	new function.
	(ah-clearcase-log-view-backward-version): 1.43 new function.
	(ah-clearcase-log-view-mode-map): 1.43 keymap updated with new
	functions.
	(ah-clearcase-fprop): 1.43 added revision-list as a new slot.
	(ah-clearcase-fprop-reset): 1.43 reset revision-list
	(ah-clearcase-maybe-set-vc-state): 1.43 use %Vn to get the
	version (instead of %Sn).
	(vc-clearcase-registered): 1.43 use %Vn and %PVn instead of %Sn
	and %PSn to get the version and parent version.
	(vc-clearcase-dir-state): 1.43 use %Vn instead of %Sn.
	(ah-clearcase-revision-reserved-p): 1.43 use %PVn instead of %PSn.
	(vc-clearcase-print-log): 1.43 call vc-setup-buffer on the log
	buffer.
	(vc-clearcase-show-log-entry): 1.43 bugfix in the regexp that
	searches for the revision.
	(vc-clearcase-annotate-command): 1.43 call vc-setup-buffer on
	`buf'
	(ah-clearcase-annotate-post-process): 1.43 use a simpler regexp to
	match the revision.
	(vc-clearcase-previous-version): 1.43 new function.
	(vc-clearcase-next-version): 1.43 new function.

2005-07-19  Alexandru Harsanyi  <haral@users.sourceforge.net>

	* vc-clearcase.el most of the changes below represent porting to
	Emacs 22.
	(ah-cleartool-tq-handler): 1.41 use string-to-number instead of
	string-to-int.
	(with-comment-file): 1.41 now takes an argument for the
	comment-file and binds the file name to that.  Also re-written to
	use with-temp-file.  All callers updated.
	(vc-version-backup-file-name): 1.41 the advice now runs after the
	function and modifies the result.
	(ah-clearcase-find-version-helper): 1.41 new function.
	(vc-clearcase-find-version): 1.41 new function.
	(vc-clearcase-checkout): 1.41 use a simplified implementation.
	(vc-clearcase-annotate-command): 1.41 the fmt string passed to
	cleartool now asks for the full revision instead of only the first
	20 characters of it.
	(vc-clearcase-annotate-time): 1.41 new function.
	(vc-clearcase-annotate-extract-revision-at-line): 1.41 new
	function.
	(ah-clearcase-annotate-mktime): 1.41 renamed from
	ah-clearcase-annotate-mk-age, callers updated.  Semantics also
	changed to return the number of day as a fraction.
	(ah-clearcase-annotate-post-process): 1.41 renamed from
	ah-clearcase-annotate-age-buffer, callers updated.  It now
	computes the time, age and version of each line in the buffer plus
	re-formats the buffer.
	(ah-clearcase-annotate-mark-deleted): 1.41 bind inhibit-read-only
	to t.
	(with-comment-file): 1.42 bugfix: remove the file named in the
	variable specified by the user instead of hardcodin it to
	comment-file.

2005-07-12  Alexandru Harsanyi  <haral@users.sourceforge.net>

	* vc-clearcase.el (ah-clearcase-finish-checkout): 1.40 pass -ptime
	parameter to the checkout command.

2005-04-02  Alexandru Harsanyi  <haral@users.sourceforge.net>

	* vc-clearcase.el (ah-clearcase-log-view-again): 1.38 erase the
	buffer before running the cleartool command.

2005-03-31  Alexandru Harsanyi  <haral@users.sourceforge.net>

	* vc-clearcase.el (vc-clearcase): 1.37 toplevel customize group
	added.
	(ah-clearcase-cleartool-program): 1.37 new customize variable.
	(ah-clearcase-vtree-program, ah-cleartool-timeout,
	ah-cleartool-idle-timeout, ah-clearcase-diff-format,
	ah-clearcase-diff-cleanup-flag): 1.37 changed to customize
	variables.
	(ah-cleartool-tq-start, ah-cleartool-do): 1.37 use
	ah-clearcase-cleartool-program instead of the hardcoded
	"cleartool"
	(ah-clearcase-diff-cleanup-flag): 1.37

2005-03-21  Alexandru Harsanyi  <haral@users.sourceforge.net>

	* vc-clearcase.el (vc-clearcase-checkout): 1.36 bugfix: checking
	out a revision that is not latest.
	(vc-clearcase-merge, vc-clearcase-merge-news): 1.36 bugfix: return
	0 as success

2005-03-10  Alexandru Harsanyi  <haral@users.sourceforge.net>

	* vc-clearcase.el (ah-cleartool-signal-error): 1.35 handle the
	case when POS is nil

2005-03-02  Alexandru Harsanyi  <haral@users.sourceforge.net>

	* vc-clearcase.el (vc-clearcase-update-view): 1.34 strip directory
	path of the last slash, it seems cleartool cannot update a
	directory if this is the toplevel VOB name and ends in a slash.
	(with-comment-file): 1.34 use temporary-file-directory
	(vc-clearcase-edcs): 1.34 use temporary-file-directory

2005-02-15  Alexandru Harsanyi  <haral@users.sourceforge.net>

	* vc-clearcase.el (ah-cleartool-signal-error): 1.33 new function.
	(ah-cleartool-wait-for): 1.33 call ah-cleartool-signal-error
	instead of just error.
	(ah-clearcase-all-vprops): 1.33 use a list instead of a hash-table
	(ah-clearcase-vprop-get): 1.33 updated to use a list for
	ah-clearcase-all-vprops
	(ignore-cleartool-errors): 1.33 new macro
	(vc-clearcase-registered): 1.33 use ignore-cleartool-errors
	(vc-clearcase-responsible-p): 1.33 only trap ah-cleartool-error in
	the condition-case
	(vc-clearcase-create-snapshot): 1.33 only trap ah-cleartool-error
	in the condition-case, use ignore-cleartool-errors

2005-01-26  Alexandru Harsanyi  <haral@users.sourceforge.net>

	* vc-clearcase.el (ah-clearcase-label-diff-report): 1.32 use
	accept-process-output in the wait loop

2005-01-17  Alexandru Harsanyi  <haral@users.sourceforge.net>

	* vc-clearcase.el (ah-clearcase-fprop-set-version): 1.31 use the
	case form
	(ah-clearcase-vprop-get): 1.31 try to determine if the view is
	dynamic.  For dynamic views ah-clearcase-declare-view is no longer
	needed.
	(vc-clearcase-diff): 1.31 use the ecase form.
	(vc-clearcase-what-version): 1.31 use the case form
	(ah-clearcase-setcs): 1.31 use the case form

2004-12-29  Alexandru Harsanyi  <haral@users.sourceforge.net>

	* vc-clearcase.el (ah-cleartool-tq-start): 1.30 on non windows
	systems, wait for the cleartool prompt, erase it from the process
	buffer and only than start the transaction queue.  This avoids a
	'spurious' error from the tq package when we start it.
	(ah-cleartool-wait-for): 1.30 only call sit-for when the
	transaction is not complete -- response time is much improved this
	way.  Also the code for processing the resut has been rewriten to
	avoid unnecessary operations.
	Indentation information for the with-checkedout-dir and
	with-comment-file is now at the end of the file, to be eval-ed
	when the file is loaded.

2004-12-26  Alexandru Harsanyi  <haral@users.sourceforge.net>

	* vc-clearcase.el (ah-cleartool-idle-timeout): 1.29 increased to
	15 minutes
	(ah-cleartool-wait-for): 1.29 assert that tid is not nil at the
	begining; also call sit-for in the inner loop, see comment inside
	function for the reason.
	(ah-clearcase-label-diff-report): 1.29 start with default values
	for the length of the report columns, this produces a more
	pleasing result when the report is empty or the labels are longer
	than any version in the report

2004-12-23  Alexandru Harsanyi  <haral@users.sourceforge.net>

	* vc-clearcase.el (ah-cleartool-wait-for): 1.28 rewrote code that
	waits for the transaction to complete, uses accept-process-output.
	Works better on Solaris ClearCase.

2004-12-01  Alexandru Harsanyi  <haral@users.sourceforge.net>

	* vc-clearcase.el (ah-clearcase-label-diff-report): 1.27 bugfix:
	wait until both cleartool processes finished (used to wait until
	one of them finished, an 'and' was replaced by an 'or')

2004-11-28  Alexandru Harsanyi  <haral@users.sourceforge.net>

	* vc-clearcase.el (ah-clearcase-fprop-checkout-will-branch-p):
	1.26 new function.
	(vc-clearcase-state-needs-update): no longer needed.
	(vc-clearcase-state): 1.26 vc-clearcase-state-heuristic now
	returns full state info, no longer need to run a cleartool update.
	(vc-clearcase-state-heuristic): 1.26 now computes the full
	clearcase state (for the purposes of vc-clearcase.el).  In
	particular, the needs-patch case is also detected.
	(vc-clearcase-checkout): 1.26 use
	ah-clearcase-fprop-checkout-will-branch-p

2004-11-17  Alexandru Harsanyi  <haral@users.sourceforge.net>

	* vc-clearcase.el (ah-annotate-show-color-map): 1.25 removed, as
	it is not a clearcase specific function.

2004-11-12  Alexandru Harsanyi  <haral@users.sourceforge.net>

	* vc-clearcase.el (ah-clearcase-list-view-private-files): 1.24 new
	function.

2004-11-04  Alexandru Harsanyi  <haral@users.sourceforge.net>

	* vc-clearcase.el: 1.23 checked spelling of all comments
	(ah-cleartool-save-stop-data): 1.23 make it a defvar.  Not sure
	why it was defined as a function.
	(ah-cleartool-tq-stop): 1.23 ah-cleartool-save-stop-data is no
	longer a function.
	(ah-cleartool-ask): 1.23 don't print abort information when
	clearool is timed out.
	(vc-clearcase-workfile-unchanged-p): 1.23 different
	implementation, as the -status_only option to cleardiff does not
	work.
	(vc-clearcase-register): 1.23 double the timeout for the mkelem
	command.  It seems to fail all the time.
	(vc-clearcase-checkout): 1.23 accept (eq rev t) as a request to
	uptate to latest version.  Update version info when we've updated
	the file.
	(vc-clearcase-diff): 1.23 don't use replace-regexp, its
	documentation said it is not designed for lisp programs.

2004-10-16  Alexandru Harsanyi  <haral@users.sourceforge.net>

	* vc-clearcase.el (ah-cleartool-idle-timeout): 1.22 new variable.
	(ah-cleartool-last-command-timestamp): 1.22 new variable
	(ah-cleartool-tq-start): 1.22 initialize
	ah-cleartool-last-command-timestamp to current time
	(ah-cleartool-tq-stop): 1.22 really insert a form feed this time;
	insert the value of ah-cleartool-ntid as well.
	(ah-cleartool-ask): 1.22 restart cleartool if it was idle for more
	than ah-cleartool-idle-timeout seconds.

2004-10-08  Alexandru Harsanyi  <haral@users.sourceforge.net>

	* vc-clearcase.el (ah-cleartool-save-stop-data): 1.21 new
	variable, used for debugging mysterious timeouts in cleartool
	(ah-cleartool-tq-stop): 1.21 when ah-cleartool-save-stop-data is
	not nil, we save the contents of the tq buffer plus some state
	info to the *cleartool-aborts* buffer.
	(ah-cleartool-wait-for): 1.21 the wait strategy has changed, we
	only timeout if cleartool has not written anything to the
	tq-buffer in ah-cleartool-timeout seconds.
	(vc-clearcase-workfile-unchanged-p): 1.21 use the -status_only
	option to the cleartool diff command, more efficient this way.

2004-09-30  Alexandru Harsanyi  <haral@users.sourceforge.net>

	* vc-clearcase.el (vc-clearcase-create-snapshot): 1.20 use
	file-name-directory on DIR, as it might be a file.

2004-09-29  Alexandru Harsanyi  <haral@users.sourceforge.net>

	* vc-clearcase.el (ah-cleartool-wait-for): 1.19 comment update.
	(ah-clearcase-vprop-prepare): 1.19 use the extended semantics of
	ah-clearcase-vprop-get
	(ah-clearcase-finish-checkout): 1.19 use a format string for the
	checkout command, plus increase the cleartool timeout by 50% when
	running it.
	(vc-clearcase-create-snapshot): 1.19 change to the snapshot
	directory before running the command to avoid a complaint from
	cleartool that the pathname is not within a VOB.

2004-09-21  Alexandru Harsanyi  <haral@users.sourceforge.net>

	* vc-clearcase.el (ah-clearcase-label-diff-report): 1.18 variables
	from the ps-print package are declared special, to avoid a
	compiler warning.  Also set them using set on the result of
	make-local-variable (code is more compact this way).

2004-09-20  Alexandru Harsanyi  <haral@users.sourceforge.net>

	* vc-clearcase.el (ah-cleartool-status-rx): 1.17 don't match the
	end of line $ as we might have two answers in the buffer and it
	will match the later.
	(ah-cleartool-wait-for): 1.17 re-written to use a with-timeout
	form when waiting for the transaction to complete.

2004-09-19  Alexandru Harsanyi  <haral@users.sourceforge.net>

	* vc-clearcase.el (ah-clearcase-fprop): 1.15 add a 'broken-view
	checkout type
	(ah-clearcase-fprop-broken-view-p): 1.15 the fprop struct hoolds
	the broken-view state internally, so just return that.
	(ah-clearcase-fprop-set-version): 1.15 don't update the checkout
	status or modeline when the file is hijacked or is in a broken
	view.
	(ah-clearcase-fprop-set-version-simple): 1.15 check for a broken
	view as well.
	(ah-clearcase-fprop): 1.16 checkout slot renamed to status
	(ah-clearcase-fprop-hijacked-p, ah-clearcase-fprop-checkedout-p,
	ah-clearcase-fprop-broken-view-p, ah-clearcase-fprop-set-version,
	ah-clearcase-fprop-set-version-simple, vc-clearcase-what-version):
	1.16 use ah-clearcase-fprop-status
	(ah-clearcase-vprop-get): 1.16 rewritten to accept a vprop, a
	fprop or a string as an argument, and find the correct vprop from
	any of these.
	(ah-clearcase-snapshot-view-p, ah-clearcase-dynamic-view-p): 1.16
	made it a defsubst, ah-clearcase-vprop-get is smarter now.
	(vc-clearcase-what-version): 1.16 added info about a broken view.

2004-09-17  Alexandru Harsanyi  <haral@users.sourceforge.net>

	* vc-clearcase.el (ah-cleartool-status-rx): 1.14 match only at the
	end of the string.
	(ah-cleartool-question-rx): 1.14 new regexp
	(ah-cleartool-tq-rx): 1.14 combines ah-cleartool-status-rx and
	ah-cleartool-question-rx, used by the transaction queue to
	determine the end of record from cleartool.
	(ah-cleartool-tq-handler): 1.14 try ah-cleartool-status-rx, than
	ah-cleartool-question-rx, and report an error if the latter
	matches.  Also removed the save-match-data form as Emacs already
	saves these.
	(ah-cleartool-ask): 1.14 use ah-cleartool-tq-rx as the end of
	record regexp.
	(ah-clearcase-fprop-broken-view-p): 1.14 new function
	(ah-clearcase-snapshot-view-p, ah-clearcase-dynamic-view-p): 1.14
	accept a fprop as argument in addition to a vprop or a view-tag
	name.
	(vc-clearcase-state): 1.14 don't run cleartool update if the view
	is broken, instead report an error.
	(vc-clearcase-dir-state): 1.14 use new semantics of
	ah-clearcase-snapshot-view-p

2004-09-16  Alexandru Harsanyi  <haral@users.sourceforge.net>

	* vc-clearcase.el (ah-cleartool-tq-handler): 1.13 use = instead of
	eq
	(ah-clearcase-fprop-set-version): 1.13 use null instead of eq
	(ah-clearcase-vprop-prepare): 1.13 use char-equal instead of eq
	(ah-clearcase-refresh-files-in-view): 1.13 renamed view to
	view-tag
	(vc-clearcase-create-snapshot): 1.13 use format to create the
	cleartool command, quote dir properly
	(vc-clearcase-list-checkouts): 1.13 use string= instead of equal
	(ah-clearcase-label-diff-report): 1.13 new function
	(vc-clearcase-edcs): 1.13 disable undo when inserting the
	configspec, re-enable it afterwards.
	(clearcase-global-menu): 1.13 add ah-clearcase-label-diff-report
	to the Clearcase menu.

2004-09-10  Alexandru Harsanyi  <haral@users.sourceforge.net>

	* vc-clearcase.el (ah-clearcase-fprop-initialized-p): 1.12 made it
	a defsubst
	(vc-clearcase-checkout): 1.12 if the checkout will create a
	branch, don't check if someone else has a reserved checkout on the
	version.
	(vc-clearcase-diff): 1.12 determine whether the diff is empty
	depends on the diff type: serial or diff

2004-09-05  Alexandru Harsanyi  <haral@users.sourceforge.net>

	* vc-clearcase.el (ah-cleartool-tq-maybe-start,
	ah-clearcase-fprop-file, ah-clearcase-fprop-hijacked-p,
	ah-clearcase-fprop-checkedout-p): 1.11 made them a defsubst

2004-09-03  Alexandru Harsanyi  <haral@users.sourceforge.net>

	* vc-clearcase.el (ah-clearcase-vtree-program): 1.10 new variable
	(vc-clearcase-create-snapshot): reuse BRANCHP to signify that the
	label should be moved.
	(vc-clearcase-gui-vtree-browser): 1.10 use
	ah-clearcase-vtree-program

2004-08-30  Alexandru Harsanyi  <haral@users.sourceforge.net>

	* vc-clearcase.el (ah-clearcase-declare-view,
	ah-clearcase-refresh-files-in-view): 1.9 use the same name in the
	body as in the parameter declaration (for some reason, the CVS
	Emacs byte compiler didn't pick this)

2004-08-29  Alexandru Harsanyi  <haral@users.sourceforge.net>

	* vc-clearcase.el (vc-clearcase-checkout): 1.8 use format to
	construct the checkout command

2004-08-24  Alexandru Harsanyi  <haral@users.sourceforge.net>

	* vc-clearcase.el: 1.7 commentary moved inside a fold, some
	functions moved around for better code structure
	(ah-clearcase-refresh-files-in-view): 1.7 renamed from
	ah-clearcase-after-setcs
	(edcs-mode): 1.7 defined as an alias for ah-clearcase-edcs-mode.
	(clearcase-global-menu): 1.7 Non file Clearcase commands go in
	here instead of the Version Control menu.

2004-08-22  Alexandru Harsanyi  <haral@users.sourceforge.net>

	* vc-clearcase.el: 1.6 TODO list update
	(ah-clearcase-wash-mode-line): 1.6 new function
	(ah-clearcase-fprop-set-version): 1.6 use
	ah-clearcase-wash-mode-line, don't add '.../' to the mode-line
	string
	(ah-clearcase-vprop-prepare): 1.6 rewritten
	(ah-clearcase-diff-format, ah-clearcase-diff-cleanup-flag): 1.6
	new variables
	(vc-clearcase-diff): 1.6 use ah-clearcase-diff-format and
	ah-clearcase-diff-cleanup-flag
	(vc-clearcase-what-version): 1.6 new function
	(ah-clearcase-view-tag-complete): 1.6 use compare-string instead
	of string= and substring
	(vc-clearcase-edcs): 1.6 don't remove the old view-tag list

2004-08-15  Alexandru Harsanyi  <haral@users.sourceforge.net>

	* vc-clearcase.el (with-checkedout-dir, with-comment-file): 1.5
	found out about ,@
	(ah-clearcase-edcs-mode): 1.5 add syntax codes for the comment
	character and setup comment-start & co

2004-08-14  Alexandru Harsanyi  <haral@users.sourceforge.net>

	* vc-clearcase.el: 1.3 all packages are required at runtime
	(ah-clearcase-fprop-initialized-p): 1.3 doc update
	(ah-clearcase-fprop-reset): 1.3 accepts a NIL fprop, doc update
	(ah-clearcase-fprop-set-version): 1.3 set version info for
	hijacked files as well but omit the checkout mode and mode line
	(ah-clearcase-fprop-set-version-simple): 1.3 set basic information
	even for hijacked files.
	(ah-clearcase-snapshot-view-p): 1.3 reorganized
	(ah-clearcase-dynamic-view-p): 1.3 new function
	(ah-clearcase-vprop-prepare, ah-clearcase-maybe-set-vc-state,
	vc-clearcase-registered, vc-clearcase-state,
	vc-clearcase-dir-state, vc-clearcase-responsible-p,
	vc-clearcase-checkin, ah-clearcase-revision-reserved-p,
	vc-clearcase-checkout, vc-clearcase-revert, vc-clearcase-merge,
	vc-clearcase-merge-news, vc-clearcase-diff): 1.3 the cleartool
	command is constructed using a format string.  Accepts filenames
	containing spaces.
	(ah-clearcase-vprop-prepare): 1.3 fix test for view type (snapshot
	or dynamic)
	(ah-clearcase-gensym-prefix): 1.3 new variable
	(with-checkedout-dir): 1.3 new macro
	(with-comment-file): 1.3 new macro
	(vc-clearcase-registered): 1.3 when the file is hijacked, ask
	cleartool for information using the version extended pathname.
	(vc-clearcase-register, vc-clearcase-rename-file): 1.3 use
	with-checkedout-dir
	(ah-clearcase-finish-checkout): 1.3 quote pname
	(vc-clearcase-rename-file): 1.3 use
	ah-clearcase-with-checked-out-dir
	(ah-clearcase-edcs-mode): 1.3 fix typo in name
	(vc-clearcase-edcs): 1.3 don't wait for the previous lsview
	transaction.
	(ah-clearcase-tmpdir): 1.3 new variable
	(vc-clearcase-checkin, ah-clearcase-finish-checkout,
	vc-clearcase-rename-file): 1.3 use with-comment-file<|MERGE_RESOLUTION|>--- conflicted
+++ resolved
@@ -1,15 +1,13 @@
-<<<<<<< HEAD
 2008-07-22  Alexandru Harsanyi  <haral@users.sourceforge.net>
-
-	* ucm.el (ucm-lsact-activity-pp): changed format of the entry
-
+	
 	* vc-clearcase.el only activate the clearcase backend on Emacs22
 	or earlier.
 	(clearcase-read-view-tag, clearcase-read-label): use
 	`try-completion' for any value of FLAG in completing-read.
-=======
+
+	* ucm.el (ucm-lsact-activity-pp): changed format of the entry
+
 2008-07-03  Alexandru Harsanyi  <haral@users.sourceforge.net>
-
 	* vc-clearcase.el (cleartool-tq-start): 366 use
 	`set-process-query-on-exit-flag' instead of
 	`process-kill-without-query'
@@ -28,7 +26,6 @@
 	(vc-clearcase-create-tag): 366 renamed from
 	`vc-clearcase-create-snapshot'
 	(vc-clearcase-version): 367 changed version to 3.0
->>>>>>> dbd43c36
 
 2008-06-29  Alexandru Harsanyi  <haral@users.sourceforge.net>
 
