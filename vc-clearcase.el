;; vc-clearcase.el --- support for ClearCase version control system
;; Emacs23 version, search for TODO (Emacs23) for problems
;;
;; Copyright (C) 2006, 2007, 2008 Alexandru Harsanyi
;;
;; This program is free software; you can redistribute it and/or modify
;; it under the terms of the GNU General Public License as published by
;; the Free Software Foundation; either version 2 of the License, or
;; (at your option) any later version.
;;
;; This program is distributed in the hope that it will be useful,
;; but WITHOUT ANY WARRANTY; without even the implied warranty of
;; MERCHANTABILITY or FITNESS FOR A PARTICULAR PURPOSE.  See the
;; GNU General Public License for more details.
;;
;; You should have received a copy of the GNU General Public License
;; along with this program; if not, write to the Free Software
;; Foundation, Inc., 51 Franklin St, Fifth Floor, Boston, MA  02110-1301  USA
;;

;; Author: Alexandru Harsanyi (haral@users.sourceforge.net)
;; Created: 28 July 2004
;; Keywords: version-control, clearcase
;; Homepage: http://sourceforge.net/projects/vc-clearcase/

;;; Commentary:
;;
;; vc-clearcase.el is a ClearCase integration package that works as a
;; client to the Emacs VC package.  In addition to the standard VC
;; functionality, this package also allows you to update static views,
;; edit a view's configspec, list checkouts and start the version tree
;; browser GUI on a file.  Once the package is loaded, these
;; additional commands will show up in the Tools/Version Control menu.
;;

;;;; Documentation Notes

;;;;; Installation:
;;
;;
;; 1/ Copy this directory under the site-lisp directory of your GNU/Emacs
;; installation.
;;
;; 2/ Byte compile vc-clearcase.el and ucm.el.  You can do it from inside
;; Emacs, or from the command line:
;;
;;   % emacs -batch -f batch-byte-compile vc-clearcase.el
;;   % emacs -batch -f batch-byte-compile ucm.el
;;
;; 3/ Add the following line to your initialisation file (~/.emacs.el):
;;
;;   (load "vc-clearcase-auto")
;;


;;; Code:

;;;; Initial requires and setup

(require 'tq)
(require 'vc-hooks)
(require 'vc)
(require 'log-view)

;; Bug 1608947: This is needed at runtime for the `find' call.
(require 'cl)

;; This is present in Emacs 22.  If it is available, we provide
;; 'hyperlinks' in the *label-diff-report* buffer.
(unless (featurep 'button)
  (load "button" 'nomessage 'noerror))


(eval-when-compile
  (require 'cc-defs)                    ; for c-point
  (require 'trace) ; avoid compiler complaint w.r.t undefined untrace-function
  )

(defconst vc-clearcase-version "3.0")

(defconst vc-clearcase-maintainer-address "haral@users.sourceforge.net")

;;;###autoload
(defgroup vc-clearcase nil
  "Support for the ClearCase version control system."
  :group 'tools)

;;;###autoload
(defcustom cleartool-program "cleartool"
  "The name of the cleartool executable."
  :type 'string
  :group 'vc-clearcase)

(defcustom clearcase-vtree-program
  (if (eq system-type 'windows-nt)
      "clearvtree"
      "xlsvtree")
  "The name of the Version Tree Browser program."
  :type 'string
  :group 'vc-clearcase)

;;;; Cleartool transaction queue interface

;; ClearCase is slow.  Two techniques are used to improve the
;; responsiveness of Emacs when doing version-control operations.
;; First, cleartool is only started once (via a transaction queue),
;; and all VC commands use it for all the work.  Second, the VC
;; commands try to anticipate what information will be needed and ask
;; cleartool in advance for it.  By the time it is actually needed, it
;; will already be available, or at least the time to wait for it will
;; be shorter.  For example vc-clearcase-registered will also ask for
;; the files version (but does not wait for the answer), by the time
;; vc-clearcase-state-heuristic is called, the information will
;; hopefully be available.
;;
;; The 'user' functions from this section are `cleartool-ask' and
;; `cleartool-wait-for'.


(defvar cleartool-tq nil
  "The transaction queue to cleartool.")

(defvar cleartool-next-command 1
  "Command counter for cleartool commands.

Used to track if someone else is sending commands to cleartool,
or if two commands were sent in one go (e.g. \"cd\nls\n\")")

(defconst cleartool-status-rx
  (concat "Command \\([0-9]+\\) returned status \\([0-9]+\\)[ \t\r\n]+"
	  ;; under Windows NT, we communicate with cleartool using
	  ;; pipes (instead of PTY's, and cleartool won't output a
	  ;; prompt...
	  (unless (eq system-type 'windows-nt)
	    "cleartool \\([0-9]+\\)+>[ \t\r\n]+"))
  "Regexp to match the end of each cleartool result.

If it does not match properly, tq will never pass back the answer
to us." )

(defconst cleartool-question-rx
  "\\(\\[yes\\]\\|\\[no\\]\\)[ \t\r\n]*$"
  "A regexp that matches a question asked by cleartool.")

(defconst cleartool-tq-rx
  (concat "\\(" cleartool-status-rx
	  "\\)\\|\\(" cleartool-question-rx "\\)"))

(defcustom cleartool-timeout 20
  "Timeout (in seconds) for cleartool commands.
This is actually the amount of time cleartool has to be inactive
when receiving data from it, not the total transaction time."
  :type 'integer
  :group 'vc-clearcase)

(defcustom cleartool-idle-timeout 900   ; 15 minutes
  "Kill the cleartool command if idle for this many seconds.
The reason for this variable is that cleartool seems unresponsive
after long periods of inactivity.  Note that cleartool will only
be killed when we try to use it for a new command and the idle
timer has expired."
  :type 'integer
  :group 'vc-clearcase)


(defvar cleartool-last-command-timestamp (float-time)
  "Time-stamp when the last cleartool command was issued.
Used by `cleartool-ask' to know when to restart cleartool.")

(defvar cleartool-ctid 0
  "The ID of the last completed transaction.
This is an incrementing number, any transaction ID that is less
than this value is considered completed.")

(defvar cleartool-ntid 1
  "The next transaction id.
Whenever `cleartool-ask' en-queues a transaction, it increments
this value.")

(defvar cleartool-terr nil
  "Assoc list of (tid . error-message).
Transactions that have errors will have their tid's and error
messages stored in this list.  `cleartool-wait-for' will check
this list and signal an error with the error message." )

(defvar cleartool-tresults nil
  "Assoc list of (tid . answer).
Transactions that don't have a callback function attached, will
have their answer stored here for retrieval by
'cleartool-wait-for'.")

;; Create an error that will be signalled when Cleartool reports an
;; error.  We need it so we can filter errors that come from cleartool
;; itself (which we might want to ignore) and other errors.
(put 'cleartool-error-not-a-vob-object
     'error-conditions
     '(error cleartool-error cleartool-error-not-a-vob-object))
(put 'cleartool-error-not-a-vob-object 'error-message "ClearCase error")

(put 'cleartool-error-label-not-found
     'error-conditions
     '(error cleartool-error cleartool-error-label-not-found))
(put 'cleartool-error-label-not-found 'error-message "ClearCase error")

(put 'cleartool-error
     'error-conditions
     '(error cleartool-error))
(put 'cleartool-error 'error-message "ClearCase error")

(defun cleartool-signal-error (message)
  "Signal a cleartool-error with MESSAGE as an argument."
  ;; Remove the "cleartool: Error: " message as it is annoying and just takes
  ;; up space.
  (while t
    (signal
     (cond ((or (string-match "^cleartool: Error: Not a vob object: " message)
		(string-match "^cleartool: Error: Unable to access " message))
	    'cleartool-error-not-a-vob-object)
	   ((string-match "^cleartool: Error: Label type not found: " message)
	    'cleartool-error-label-not-found)
	   (t
	    'cleartool-error))
     (list
      ;; make the error mesasge look nicer
      (replace-regexp-in-string
       "\n$" ""
       (replace-regexp-in-string
	"\"" "'"
	(replace-regexp-in-string "cleartool: Error: " "" message)))))))

(defun cleartool-tq-sentinel (process event)
  "Sentinel for the cleartool PROCESS.
Cleans up properly if cleartool exits.  EVENT is not used."
  (let ((status  (process-status process))
	(exit-status (process-exit-status process))
	(pbuffer (process-buffer process)))
    (when (memq status '(signal exit))
      (when (null (buffer-name pbuffer))
	(message "Cleartool process buffer was killed"))
      (cleartool-tq-stop)
      (kill-buffer pbuffer))))

(defun cleartool-tq-start ()
  "Start the transaction queue to cleartool."
  (let ((default-directory (expand-file-name "~")))
    (let ((process
	   (start-process "cleartool" " *cleartool*"
			  cleartool-program "-status")))
      (when (not (eq system-type 'windows-nt))
	;; on systems other than windows-nt, cleartool will print a prompt
	;; when it starts up and tq will complain about it.  In these cases,
	;; we wait until the prompt is printed, and start the tq after that.
	(with-timeout (5 (error "Timeout waiting for cleartool to start"))
	  (with-current-buffer (get-buffer " *cleartool*")
	    (goto-char (point-min))
	    (while (not (looking-at "cleartool 1> $"))
	      (accept-process-output process 2)
	      (goto-char (point-min)))
	    (erase-buffer))))
      (set-process-sentinel process 'cleartool-tq-sentinel)
      (set-process-query-on-exit-flag process nil)
      (setq cleartool-tq (tq-create process)
	    cleartool-next-command 1
	    cleartool-last-command-timestamp (float-time)))))


(defcustom cleartool-save-stop-data nil
  "When t, print a report each time cleartool is stopped.
The report is appended to the *cleartool-aborts* buffer."
  :type 'boolean
  :group 'vc-clearcase)

(defun cleartool-tq-stop ()
  "Stop the transaction queue to cleartool and kill cleartool."
  (when cleartool-tq
    (unwind-protect
	 (when cleartool-save-stop-data
	   (with-current-buffer (get-buffer-create "*cleartool-aborts*")
	     (insert "\n\f\n" (current-time-string) "\n"
		     (format "cleartool-ctid: %d\n" cleartool-ctid)
		     (format "cleartool-ntid: %d\n" cleartool-ntid)
		     (format "cleartool-next-command: %d\n"
			     cleartool-next-command))
	     (insert "cleartool-terr:\n")
	     (dolist (x cleartool-terr)
	       (insert (format "    %d    %s\n" (car x) (cdr x))))
	     (insert "\ncleartool-tresults:\n")
	     (dolist (x cleartool-tresults)
	       (insert (format "    %d    %s\n" (car x) (cdr x))))
	     (insert "\ntq-buffer:")
	     (let ((b (tq-buffer cleartool-tq)))
	       (if (and b (buffer-name b))
		   (insert
		    (with-current-buffer (tq-buffer cleartool-tq)
		      (buffer-substring-no-properties (point-min) (point-max))))
		   (insert "*** tq-buffer was killed ***")))))

      ;; Bug 1564792: make sure we run this part even if the code
      ;; above fails.

      (tq-close cleartool-tq)
      (setq cleartool-next-command 0)
      (setq cleartool-tq nil)

      ;; mark all pending transactions as aborted
      (while (< cleartool-ctid (1- cleartool-ntid))
	(incf cleartool-ctid)
	(push (cons cleartool-ctid "cleartool command was aborted")
	      cleartool-terr)))))

(defsubst cleartool-tq-maybe-start ()
  "Start the transaction queue to cleartool, if not already started."
  (unless (and cleartool-tq
	       ;; Bug 1564792: check if someone killed the tq buffer.
	       (let ((b (tq-buffer cleartool-tq)))
		 (if (and b (buffer-name b))
		     t
		     (message "cleartool tq-buffer was killed")
		     nil)))
    (setq cleartool-tq nil)
    (cleartool-tq-start))
  cleartool-tq)

(defun cleartool-tq-handler (closure answer)
  "Handle responses from cleartool-tq.

CLOSURE the closure that was en-queued with `cleartool-ask', it
is a vector containing the transaction id plus the closure and
function that were passed to `cleartool-ask' (the last two
might be null).

ANSWER is the string that was received from cleartool.

The function checks the command index and status received from
cleartool, updates the completed transaction
id ('cleartool-ctid') and either stores the answer in
`cleartool-terr' or `cleartool-tresults' for later
retrieval by `cleartool-wait-for', or calls the function
callback with the answer."

  ;; NOTE: emacs will save the match data, so we can do regexps
  ;; without the need of a save-match-data form.
  (let ((tid (aref closure 0))
	(cb-closure (aref closure 1))
	(cb (aref closure 2)))
    (cond ((string-match cleartool-status-rx answer)
	   (let ((cmd (string-to-number (match-string 1 answer)))
		 (status (string-to-number (match-string 2 answer))))
	     (unless (= cleartool-next-command cmd)
	       ;; transaction queue is out of sync, stop it
	       (cleartool-tq-stop)
	       (error "Unexpected command index received"))
	     ;; it's the command we're expecting
	     (incf cleartool-next-command)
	     (let ((result (replace-match "" t t answer)))
	       (setq cleartool-ctid tid) ; assume tid's always grow
	       (cond ((> status 0)
		      (push (cons tid result) cleartool-terr))
		     (cb                ; do we have a callback function?
		      (funcall cb cb-closure result))
		     (t
		      (push (cons tid result) cleartool-tresults))))))
	  ((string-match cleartool-question-rx answer)
	   (push (cons tid answer) cleartool-terr))
	  (t
	   (error
	    "Answer does not have a status in cleartool-tq-handler")))))

(defun cleartool-wait-for (tid &optional timeout)
  "Wait for TID to complete, return the result or signal an error.

Wait in TIMEOUT seconds intervals, or, if TIMEOUT is nil, wait
`cleartool-timeout' seconds.  If during this time, cleartool
has written something to the output, we wait another interval.
That is, if a transaction takes a very long time to complete, but
cleartool appears to be working, we don't stop it.

If transaction-id has completed, search `cleartool-terr' for
an error message associated with that transaction, and if found,
signals an error.  Otherwise look in `cleartool-tresults' for
a result for the transaction and returns that.  Else return t.

NOTE: a successful transaction might not have a result
associated, as `cleartool-tq-handler' passes the result to the
callback function if that is available."

  (assert tid nil "nil `tid' passed to cleartool-wait-for")

  ;; we use an external loop so that if the with-timeout form exits
  ;; but the process has sent some data we can start the wait again.
  ;; We don't want to abort a cleartool command that is sending us
  ;; lots of data and takes longer than our timeout.
  (while (< cleartool-ctid tid)
    (let (received-some-data
	  (cleartool-process (tq-process cleartool-tq)))
      (with-timeout ((or timeout cleartool-timeout))
	(while (< cleartool-ctid tid)
	  (setq received-some-data
		(or received-some-data
		    ;; will return t if some data was received
		    (accept-process-output cleartool-process 2 0 t)))

	  ;; Hmm, sometimes the input from cleartool is not processed
	  ;; in accept-process-output and we need to call sit-for with
	  ;; a non zero argument.  This occurs when we 'uncheckout' a
	  ;; revision.  It will loop forever (outer while) since
	  ;; `cleartool-tq-handler' is not called to increment
	  ;; `cleartool-ctid'.  There's some race condition here,
	  ;; but I'm not sure what it is.  Do not remove the sit-for
	  ;; call without understanding what it does.  If you remove
	  ;; it, it will work in 99% of the cases and fail
	  ;; mysteriously in 1%.
	  (when (< cleartool-ctid tid)
	    (sit-for 0.5))))

      (when (and (not received-some-data)
		 (< cleartool-ctid tid))
	;; so our transaction is not yet complete and cleartool
	;; hasn't written anything for us.  Assume that cleartool
	;; is hung and kill it.
	(cleartool-tq-stop)
	(cleartool-tq-start)
	(error "Cleartool timed out"))))

  ;; if we are here, the transaction is complete.

  ;; see if we have an error and signal it
  (let ((err (assq tid cleartool-terr)))
    (when err
      (setq cleartool-terr (assq-delete-all tid cleartool-terr))
      (cleartool-signal-error (cdr err))))

  ;; else search for a result
  (let ((result (assq tid cleartool-tresults)))
    (if result
	;; if we have a result, delete it from the list and return it
	(progn
	  (setq cleartool-tresults
		(assq-delete-all tid cleartool-tresults))
	  (cdr result))
	;; else return t, meaning that the transaction is complete but
	;; it returned no data.
	t)))

(defun cleartool-ask (question &optional wait closure fn)
  "En-queue QUESTION to the cleartool-tq.

If WAIT is different than 'nowait, the transaction is waited for
with `cleartool-wait-for' and returns whatever
`cleartool-wait-for' returns.  Otherwise the the transaction
id is returned (you will have to wait for it yourself).  If
CLOSURE and FN are specified, fn will be called when the
transaction is complete as funcall(fn closure answer)."
  (when (> (- (float-time) cleartool-last-command-timestamp)
	   cleartool-idle-timeout)
    (message "Cleartool is idle for too long, restarting...")
    (let ((cleartool-save-stop-data nil))
      ;; stop cleartool without dumping state to the
      ;; *cleartool-aborts* buffer.
      (cleartool-tq-stop))
    (message nil))
  (setq cleartool-last-command-timestamp (float-time))
  (cleartool-tq-maybe-start)
  (let ((tid cleartool-ntid)
	(command (concat question "\n")))
    (incf cleartool-ntid)
    (tq-enqueue cleartool-tq command cleartool-tq-rx
		(vector tid closure fn) 'cleartool-tq-handler)
    (if (eq wait 'nowait)
	tid
	(cleartool-wait-for tid))))

(defsubst cleartool (string &rest objects)
  "Shorthand for (clartool-ask (format STRING OBJECTS))."
  (cleartool-ask (apply 'format string objects)))

(eval-when-compile
  (put 'cleartool 'byte-compile-format-like t))

;;;; Cleartool sub-process interface

;; For cleartool commands that take longer to complete that it takes
;; cleartool to start, we use a sub-process interface.  This will start
;; a cleartool process and put the command output in a buffer.
;;
;; The 'user' function in this section is cleartool-do.

(defvar cleartool-mode-line nil
  "Modeline argument for cleartool commands.")

(defvar cleartool-finished-function nil
  "Function to be called when the cleartool process finishes.")

(defvar cleartool-kill-buffer-when-done nil
  "When t, kill process buffer when cleartool exits.")

(defvar cleartool-last-command nil
  "The last command given to cleartool to create this output buffer.")

(dolist (var '(cleartool-mode-line
<<<<<<< HEAD
	    cleartool-finished-function
	    cleartool-kill-buffer-when-done
	    cleartool-last-command))
=======
	       cleartool-finished-function
	       cleartool-kill-buffer-when-done
	       cleartool-last-command))
>>>>>>> dbd43c36
  (make-variable-buffer-local var)
  (put var 'permanent-local t))

(defun cleartool-sentinel (process event)
  "Process sentinel for cleartool PROCESS commands.
Updates the modeline when the cleartool command finishes, calls
`cleartool-finished-callback' and kills the process buffer when
`cleartool-kill-buffer-when-done' is set.  EVENT is not used."
  (let ((status  (process-status process))
	(exit-status (process-exit-status process))
	(pbuffer (process-buffer process)))
    (when (memq status '(signal exit))
      (if (null (buffer-name pbuffer))
	  (message "Cleartool process buffer was killed")
	  (with-current-buffer pbuffer
	    (setq cleartool-mode-line
		  (format "%s [%d]" (symbol-name status) exit-status))
	    (force-mode-line-update)
	    (when cleartool-finished-function
	      (funcall cleartool-finished-function))
	    (delete-process process)
	    (when cleartool-kill-buffer-when-done
	      (kill-buffer nil)))))))


(defun cleartool-do (cmd args buffer)
  "Run the cleartool CMD with ARGS and put the result in BUFFER.

Command is a cleartool command, that is the actual command run is
\"cleartool cmd args\".

The arguments need to be a list of strings as in execv(2) call.
This is different from the arguments to `cleartool-ask'.

This command only starts the process and returns it.  The process
will continue to run and fill buffer.  If you want to be notified
when the process is finished, setup a callback function in
`cleartool-finished-function' (see below.)  See also
`clearcase-version' for a command that waits for the result of
the cleartool command.

The sentinel for the resulting process inspects the following
buffer local variables in the process buffer:

`cleartool-finished-function' -- function to call when the
cleartool command has finished.

`cleartool-kill-buffer-when-done' -- when t, the buffer will
be killed when the cleartool command has finished.

In addition, the buffer local variable
`cleartool-last-command' is set to the command and arguments
that were run to create this buffer."
  (let ((name (format "cleartool-%s" cmd))
	(args1 (cons cmd args)))
    (let ((process (apply 'start-process name buffer
			  cleartool-program args1)))
      (with-current-buffer (process-buffer process)
	(set-process-sentinel process 'cleartool-sentinel)
	(setq cleartool-mode-line "run")
	(setq mode-line-process '(" cleartool: " cleartool-mode-line))
	(force-mode-line-update)
	(setq cleartool-last-command (copy-sequence args1))
	process))))

;;;; Some helper macros

(defun clearcase-register-path (path)
  "Register PATH and all its parents with ClearCase.
If PATH is already registered, do nothing.  Return a list of all
the directories that were checked out (the caller is responsible
for checking them back in)."
  (let ((dir (directory-file-name path))
	(elements nil)
	(need-checkin? nil))

    (while (equal "" (cleartool "desc -fmt \"%%Vn\" \"%s\"" dir))
      ;; dir is not registered
      (push dir elements)
      (let ((parent (file-name-directory dir)))
	(when (equal parent dir)        ; reached toplevel
	  (error "%s is not inside a ClearCase view" dir))
	(setq dir (directory-file-name parent))))

    ;; DIR now contains the element we neeed to checkout, ELEMENTS contain all
    ;; the elements we need to register

    (when elements         ; if DIR was already registered, don't check it out
      (when (equal (cleartool "desc -fmt \"%%Rf\" \"%s\"" dir) "")
	(cleartool "co -nquery -ptime -nwarn -reserved -nc \"%s\"" dir)
	(setq need-checkin? t))
      (dolist (e elements)
	(cleartool "mkelem -nc \"%s\"" e)))

    ;; Return the elements in the order they can be uncheckedout without
    ;; errors (checking them in works in any order).
    (nreverse
     (if need-checkin?
	 (cons dir elements)
	 elements))))

(defmacro with-clearcase-checkout (elem &rest body)
  "Ensure that ELEM is checked out, than execute BODY.
If ELEM is not registered, register it and all its parents.  If
BODY succeeds, we checkin all the checkouts we made, if BODY
fails, we undo them. ELEM can be either a file or a directory."
  (declare (debug (form &rest form)) (indent 1))
  (let ((checkouts (make-symbol "checkouts"))
	(path (make-symbol "path"))
	(succeded? (make-symbol "succeded?")))
    `(let* ((,path (expand-file-name ,elem))
	    (,checkouts nil)    ; a list of all directories we had to checkout
	    (,succeded? nil))
       (unwind-protect
	    (progn
	      (condition-case error
		  (when (equal (cleartool "desc -fmt \"%%Rf\" \"%s\"" ,path) "")
		    (cleartool "co -nquery -ptime -nwarn -reserved -nc \"%s\"" ,path)
		    (setq ,checkouts (list ,path)))
		(cleartool-error-not-a-vob-object
		 ;; path is not registered with clearcase
		 (setq ,checkouts (clearcase-register-path ,path))))
	      ,@body
	      (setq ,succeded? t))
	 (if ,succeded?
	     (dolist (e ,checkouts)
	       (cleartool "checkin -ptime -nwarn -nc \"%s\"" e))
	     (dolist (e ,checkouts)
	       (cleartool "uncheckout \"%s\"" e)))))))

(defmacro with-clearcase-cfile (comment-vars &rest body)
  "Save a comment in a temporary file, than execute BODY.
COMMENT-VARS is a list of (comment-file comment-text),
comment-file will be bound to a temporary file name and
comment-text will be saved into it.  When all is finished, the
comment file is removed."
  (declare (debug ((symbolp form) &rest form)) (indent 1))
  ;; NOTE: we could have used
  ;; (defmacro* with-cleacase-cfile ((comment-file comment-text) &body forms)
  ;;    ;; blah blah)
  ;; but we didn't
  (destructuring-bind (cfile ctext) comment-vars
    (assert (symbolp cfile) 'show-args "Expecting a symbol %S")
    `(let ((,cfile
	    (make-temp-name (concat temporary-file-directory "vc-clearcase-"))))
       (unwind-protect
	    (progn
	      (with-temp-file ,cfile
		(insert ,ctext))        ; ctext evaluated once, here
	      ,@body)
	 (delete-file ,cfile)))))

(defmacro with-cleartool-directory (dir &rest body)
  "Change the cleartool directory to DIR, than execute BODY.
The original cleartool directory is restored after BODY is
executed."
  (declare (debug (form &rest form)) (indent 1))
  (let ((old-dir (make-symbol "old-dir"))
	(new-dir (make-symbol "new-dir")))
    `(let ((,old-dir (replace-regexp-in-string
		      "[\n\r]+" "" (cleartool-ask "pwd")))
	   (,new-dir ,dir))             ; dir is evaluated once, here
       (unless (file-directory-p ,new-dir)
	 (error "with-cleartool-directory: not a directory: %s" ,new-dir))
       (unwind-protect
	    (progn
	      (cleartool "cd \"%s\"" (expand-file-name ,new-dir))
	      ,@body)
	 (cleartool "cd \"%s\"" ,old-dir)))))

(defmacro ignore-cleartool-errors (&rest body)
  "Execute BODY, ignoring any cleartool error.
The form returns nil if a cleartool error was signalled,
otherwise it returns the value of the last form in BODY."
  (declare (debug (&rest form)) (indent 0))
  `(condition-case nil
       (progn ,@body)
     (cleartool-error nil)))


;;;; Clearcase file properties

;; Rather than keeping all the version information as properties
;; accessible via vc-file-{get/set}prop, we define a structure to hold
;; all the information and store it in as the 'vc-clearcase-prop
;; property of a file.  We also define some pseudo structure members
;; in the form of functions starting with clearcase-fprop- -- they
;; return derived information from a fprop.

(defstruct (clearcase-fprop
	     (:constructor clearcase-make-fprop)
	     (:copier clearcase-copy-fprop))

  file-name                             ; the file name this fprop belongs to

  version-tid
  version               ; current file revision
  parent                ; parent revision
  status                ; nil, 'reserved, 'unreserved, 'hijacked, 'broken-view
  what-rule             ; confispec rule for the file

  comment-tid
  comment                            ; the checkout comment (when checked out)

  view-tag                              ; the view for the file

  ;; a list of all the revisions of this file, starting from \main\0
  ;; all the way to latest.  Used by vc-clearcase-next-version to
  ;; speed up the search.
  revision-list
  )

(defsubst clearcase-file-fprop (file)
  "Return the fprop structure associated with FILE."
  (vc-file-getprop (expand-file-name file) 'vc-clearcase-fprop))

(defsubst clearcase-fprop-initialized-p (fprop)
  "Return true if FPROP is initialized.
FPROP can be nil, meaning it is not initialized."
  ;; we use an if form to return t or nil instead of the version
  ;; string or tid.
  (if (and fprop
	   (or (clearcase-fprop-version fprop)
	       (clearcase-fprop-version-tid fprop)))
      t
      nil))

(defsubst clearcase-fprop-hijacked-p (fprop)
  "Return true if FPROP is hijacked."
  (eq (clearcase-fprop-status fprop) 'hijacked))

(defsubst clearcase-fprop-checkedout-p (fprop)
  "Return the checked out mode for FPROP or nil."
  (memq (clearcase-fprop-status fprop) '(reserved unreserved)))

(defsubst clearcase-fprop-broken-view-p (fprop)
  "Return true if the there's a problem with this FPROP in the view.
This can happen in snapshot views, occasionally cleartool reports
that another process does an update and refuses to operate on the
files.  The solution to the problem is to run an update on the
whole view, but it is beyond the scope of this FPROP."
  (eq (clearcase-fprop-status fprop) 'broken-view))

(defsubst clearcase-fprop-checkout-will-branch-p (fprop)
  "Return true if a checkout will create a branch on this FPROP.
The branch creation might still fail if the branch already exists
somewhere in the version-tree of this element.  So what we really
check is whether ClearCase will try to branch this file at
checkout."
  (string-match "-mkbranch\\>" (clearcase-fprop-what-rule fprop)))

(defsubst clearcase-fprop-checkout-denied-p (fprop)
  "Return true if checkouts are not permited on this FPROP.
This is indicated by a -nocheckout directive in the configspec
rule for the file."
  (string-match "-nocheckout\\>" (clearcase-fprop-what-rule fprop)))

(defun clearcase-fprop-branch (fprop)
  "Return the branch part of FPROP.
This is the second last element in version path."
  (let ((version (clearcase-fprop-version fprop)))
    (nth 1 (nreverse (split-string version "[\\\\/]")))))

(defun clearcase-fprop-version-base (fprop)
  "Return the version of FPROP minus the last element."
  (let ((version (copy-sequence (clearcase-fprop-version fprop))))
    (when (string-match "[\\\\/][^\\\\/]*$" version)
      (replace-match "" t t version))))

(defun clearcase-fprop-version-number (fprop)
  "Return the version number of FPROP (last element in version path).
If the file is checked out, the version is '.../CHECKEDOUT', in
that case, we return the version of the parent."
  (let ((version (clearcase-fprop-version fprop)))
    (when (string-match "[\\\\/]\\([^\\\\/]*\\)$" version)
      (match-string 1 version))))

(defsubst clearcase-fprop-latest-sel (fprop)
  "Return a version selector for the latest version of FPROP."
  (format "%s/LATEST" (clearcase-fprop-version-base fprop)))

(defun clearcase-fprop-latest (fprop)
  "Return the latest version of FPROP on the current branch."
  (cleartool "desc -fmt \"%%Vn\" \"%s@@%s\""
	     (clearcase-fprop-file-name fprop)
	     (clearcase-fprop-latest-sel fprop)))

(defun clearcase-reset-fprop (fprop)
  "Clear the version fields in FPROP.
This will mark fprop as not initialized for the functions that
care about this.  This function accepts a nil fprop (in which
case it does nothing), to the user can reset a file's fprop
without having to check first that it exists."
  (when fprop
    (setf (clearcase-fprop-version fprop) nil)
    (setf (clearcase-fprop-version-tid fprop) nil)
    (setf (clearcase-fprop-revision-list fprop) nil)))

(defun clearcase-set-fprop-version-stage-1 (fprop ls-string)
  "Set version information in FPROP from LS-STRING.
Ls-string is returned by a 'cleartool ls file' command.  From it,
we determine the configspec rule, the initial version of the file
and whether the file is hijacked or in a broken view.

Note that if the file is checked out, the revision will end in
/CHECKEDOUT, which is not a valid revision for vc.el
semantics (for example it cannot be used for diffing purposes).
In that case, the version will be adjusted in
`clearcase-set-fprop-version-stage-2'"
  (when (string-match "Rule: \\(.*\\)$" ls-string)
    (setf (clearcase-fprop-what-rule fprop) (match-string 1 ls-string)))
  (when (string-match "@@\\([^ \t]+\\)" ls-string)
    (let ((fver (match-string 1 ls-string)))
      (setf (clearcase-fprop-version fprop) fver)))
  ;; The ls string will also tell us when something is wrong with the
  ;; file.
  (setf (clearcase-fprop-status fprop)
	(cond ((string-match "hijacked" ls-string) 'hijacked)
	      ((string-match "rule info unavailable" ls-string) 'broken-view)
	      (t nil))))

(defun clearcase-set-fprop-version-stage-2 (fprop version-string)
  "Set version information in FPROP from VERSION-STRING.
Version string is returned by the following command:

    cleartool desc -fmt \"%Vn %PVn %Rf\" file

From it we determine the parent revision and the checkout status
of the file.  If the file is checked out, we set its version to
the parent version, to conform to vc.el semantics."
  (let ((fver-raw (split-string version-string)))
    (let ((fver (nth 0 fver-raw))       ; file version
	  (pver (nth 1 fver-raw))       ; parent version
	  (co-mode (let ((co-mode-raw (nth 2 fver-raw)))
		     (cond ((null co-mode-raw) nil)
			   ((string= co-mode-raw "reserved") 'reserved)
			   ((string= co-mode-raw "unreserved") 'unreserved)
			   (t 'unknown)))))
      (when co-mode
	;; The semantics of vc.el requires that the workfile version
	;; be the parent version if the file is checked out.
	(setf (clearcase-fprop-version fprop) pver))
      (setf (clearcase-fprop-parent fprop) pver)
      ;; a hijacked file should keep its existing checkout status and
      ;; modeline (set by clearcase-set-fprop-version-stage-1)
      (unless (memq (clearcase-fprop-status fprop) '(hijacked broken-view))
	(setf (clearcase-fprop-status fprop) co-mode)))))

(defun clearcase-refresh-files (files)
  "Refresh the status of FILES.
This is used to update files when ClearCase commands change them
in bulk."
  (dolist (file files)
    (let ((fprop (clearcase-file-fprop file)))
      (when fprop
	;; clear any properties vc.el might have cached.
	(vc-file-clearprops file)
	(vc-file-setprop file 'vc-clearcase-fprop fprop)
	(clearcase-maybe-set-vc-state file 'force)
	(vc-resynch-buffer file t t)))))

;;;; Clearcase view-tag properties

(defstruct (clearcase-vprop
	     (:constructor clearcase-make-vprop)
	     (:copier clearcase-copy-vprop))
  name
  root-path                             ; for snapshot views only
  stream                                ; the UCM stream or nil
  properties                            ; list of 'snapshot 'dynamic 'ucmview
  (activities '("*NONE*" "*NEW-ACTIVITY*")) ; list of UCM activities in this stream
  (activities-tid -1)                  ; transaction id for activity retrieval
  )

(defvar clearcase-all-vprops '())

(defsubst clearcase-snapshot-view-p (view)
  "Return t if VIEW is a snapshot view.
VIEW can be either a view name (a string) a vprop or a fprop"
  (let ((vprop (clearcase-get-vprop view)))
    (not (null (memq 'snapshot (clearcase-vprop-properties vprop))))))

(defsubst clearcase-dynamic-view-p (view)
  "Return t if VIEW is a dynamic view.
VIEW can be either a view name (a string) a vprop or a fprop"
  (let ((vprop (clearcase-get-vprop view)))
    (not (null (memq 'dynamic (clearcase-vprop-properties vprop))))))

(defsubst clearcase-ucm-view-p (view)
  "Return t if VIEW is a ucm view.
VIEW can be either a view name (a string) a vprop or a fprop."
  (let ((vprop (clearcase-get-vprop view)))
    (not (null (memq 'ucmview (clearcase-vprop-properties vprop))))))

(defun clearcase-setup-vprop (vprop dir)
  "Setup some properties in VPROP, if they are not already set.
We set the view properties plus the stream name for UCM views.
If DIR is not nil it is a directory inside the view, we use it to
determine the root path for a snapshot view."

  ;; WARNING: we assume that DIR is a directory inside the view VPROP, but we
  ;; don't check.  This can lead to problems when DIR is inside a different
  ;; view...

  (with-cleartool-directory dir
    (unless (clearcase-vprop-properties vprop)
      (let* ((view-tag (clearcase-vprop-name vprop))
	     (vdata (cleartool "lsview -properties -full %s" view-tag))
	     (case-fold-search t))
	(if (string-match "^\\s-*properties:\\s-*\\(.*\\)\\s-*$" vdata)
	    (setf (clearcase-vprop-properties vprop)
		  (mapcar 'intern (split-string (downcase (match-string 1 vdata)))))
	    ;; should it be an error?
	    (message "clearcase-get-vprop: no props for %s" view-tag))

	(when (clearcase-ucm-view-p vprop)
	  (setf (clearcase-vprop-stream vprop)
		(cleartool "lsstream -obsolete -fmt \"%%n\" -view %s" view-tag))))

      (when (and dir
		 (null (clearcase-vprop-root-path vprop))
		 (clearcase-snapshot-view-p vprop))
	(setf (clearcase-vprop-root-path vprop)
	      (replace-regexp-in-string "[\n\r]+" "" (cleartool "pwv -root"))))))
  vprop)


(defun clearcase-get-vprop (view-tag &optional dir)
  "Return the vprop struct associated with VIEW-TAG.
The vprop structure is created if needed.  DIR, if not nil is a
directory inside the view.  It is used to set the view root path
in snapshot views.

VIEW-TAG can be (1) a vprop, in which case it is returned; (2) a
string in which case a vprop with that name is looked up or
created; (3) a fprop, in which case its view-tag looked up
using (2).

If the VPROP has to be created, some properties will be set by
asking cleartool for information.  See
`clearcase-setup-vprop'."

  ;; Guard against the case where the result of a "pwv -short" in a non
  ;; ClearCase directory is passed to us.
  (when (equal view-tag "** NONE **")
    (error "not a valid view-tag: %s" view-tag))

  (if (clearcase-vprop-p view-tag)
      view-tag                          ; case 1/
      (let* ((vtag (cond ((stringp view-tag) view-tag)
			 ((clearcase-fprop-p view-tag)
			  (clearcase-fprop-view-tag view-tag))
			 (t (error "Unknown type for VIEW-TAG"))))
	     (vprop (find vtag clearcase-all-vprops
			  :key 'clearcase-vprop-name :test 'equal)))
	(unless vprop
	  (assert dir)
	  (setq vprop (clearcase-setup-vprop
		       (clearcase-make-vprop :name vtag)
		       dir))
	  (push vprop clearcase-all-vprops))
	vprop)))

(defun clearcase-refresh-files-in-view (&optional view-tag)
  "Refresh ClearCase info for all visited files from VIEW-TAG.
VIEW-TAG can be a VPROP, a view name or nil.  When nil ClearCase
info all visited files is refreshed.

This function useful when the view changes, such as by a setcs or
update command or when an UCM activity is checked in."
  (when (and view-tag (clearcase-vprop-p view-tag))
    (setq view-tag (clearcase-vprop-name view-tag)))
  (dolist (buffer (buffer-list))
    (let ((file (buffer-file-name buffer)))
      ;; ignore modified buffers, don't rob the user from the joy of figuring
      ;; out that he just changed the view and he had modified files in it...
      ;; also ignore buffers for which the file no longer exists (yes it can
      ;; happen.  See `vc-delete-file')
      (when (and file
		 (file-exists-p file)
		 (not (buffer-modified-p buffer)))
	(let ((fprop (clearcase-file-fprop file)))
	  (when fprop
	    (let ((vtag (clearcase-fprop-view-tag fprop)))
	      (when (or (null view-tag) (string= vtag view-tag))
		;; clear any properties vc.el might have cached.
		(vc-file-clearprops file)
		(vc-file-setprop file 'vc-clearcase-fprop fprop)
		(clearcase-maybe-set-vc-state file 'force)
		(vc-resynch-buffer file t t)))))))))

;;;; Read a view-tag from the minibuffer with completion

;;; Since the number of accessible views can be quite large (2607 of
;;; them on my site, according to 'cleartool lsview -short | wc -l'),
;;; we ask cleartool for the list of views in the background and
;;; prompt the user for the view name.  Completion will become
;;; available when the command completes, but the user can start
;;; typing immediately.  In addition, we don't remove the old view
;;; obarray so, on a second read, the user can use the old list for
;;; completion, until the new list becomes available -- this is ok
;;; considering that the list of views does not change very often.

(defvar clearcase-edcs-all-view-tags nil
  "An obarray of all known view-tags (stored as symbols).")

(defvar clearcase-edcs-all-view-tags-tid -1
  "Transaction ID to wait for fetching all view-tags.")

(defun clearcase-read-view-tag (prompt &optional initial)
  "Read a view tag from the minibuffer and return it.
PROMPT is displayed to the user; INITIAL, when non-nil is the
initial view tag name presented to the user.

This function will provide a `completing-read' with the list of
available view tags in the system.  It does however read the view
tags asynchronously so they might not be available immediately as
the user hits the TAB key.

This implementation was chosen to improve responsiveness, if the
user wants to accept INITIAL or wants to type in the name of the
view, he can do so without waiting for the full list of view tags
to be read from cleartool."

  ;; wait for the previous read view-tags transaction
  (cleartool-wait-for clearcase-edcs-all-view-tags-tid)

  ;; Start reading the view-tags asynchronously. By the time the user decides
  ;; what view-tag it wants, we may have the answer already.  Note that the
  ;; previous view tag list still exists and the user can perform completions
  ;; form that one.
  (setq clearcase-edcs-all-view-tags-tid
	(cleartool-ask
	 "lsview -short" 'nowait nil
	 '(lambda (x view-tags)
	   (setq clearcase-edcs-all-view-tags (make-vector 31 0))
	   (dolist (vtag (split-string view-tags "[\n\r]+"))
	     (intern vtag clearcase-edcs-all-view-tags)))))

  (completing-read
   prompt
   '(lambda (string predicate flag)
     (let ((fn (cond ((eq flag t) 'all-completions)
		     ((eq flag 'lambda)
		      ;; test-completion does not exist in emacs 21.
		      '(lambda (x l &optional p) (intern-soft x l)))
		     (t 'try-completion))))
       (funcall fn string clearcase-edcs-all-view-tags predicate)))
   nil
   nil
   initial))

;;;; Read a label form the minibuffer with completion.

;;; Since the number of labels in a VOB can be quite large (17076 of them
;;; according to 'cleartool lstype -kind lbtype | wc -l') We use the same idea
;;; as for reading the view-tags, with the following exceptions:
;;;
;;; 1/ We cannot use the cleartool lstype command as it is too slow.  We must
;;; use a cleartool dump command and parse its output.
;;;
;;; 2/ Since the output of the dump command is large, we don't use the
;;; transaction queue to cleartool or the sub-process interface, instead we
;;; start the cleartool process ourselves and filter its output.
;;;
;;; The list of labels is reset at each read, and populated on the fly.
;;; During the first few seconds of the read, not all the labels will be
;;; available.

(defun clearcase-vob-tag-for-path (path)
  "Return the vob tag in which PATH resides.
This can be used to obtain the vob-tag required for the
`clearcase-read-label' function."
  (setq path (expand-file-name path))
  (with-cleartool-directory
      (if (file-directory-p path) path (file-name-directory path))
    (let ((view-root (cleartool "pwv -root")))
      (let ((path-elements (split-string path "[\\\\\\/]"))
	    (prefix-length (length (split-string view-root "[\\\\\\/]"))))
	;; On Windows, the vob tag looks like "/Vob_Name", on Solaris, it is
	;; "/vobs/Vob_Name".
	(concat "/" (nth prefix-length path-elements)
		(unless (eq system-type 'windows-nt)
		  (concat "/" (nth (1+ prefix-length) path-elements))))))))

(defvar clearcase-all-labels nil
  "An obarray containing all labels (stored as symbols).")

(defvar clearcase-collect-labels-point nil
  "The position in the buffer where we left the processing.")

(defvar clearcase-collect-labels-finished nil
  "Becomes t when we finished processing the cleartool dump output.
Used by `clearcase-collect-labels-sentinel' and
`clearcase-collect-labels-filter' to synchronise themselves.")

(defun clearcase-collect-labels-sentinel (process event)
  "Sentinel for the cleartool dump command.
Cleans up after cleartool exits."
  (when (memq (process-status process) '(signal exit))
    (let ((buffer (process-buffer process)))
      (unless (= (process-exit-status process) 0)
	(message "non-zero exit code form cleartool while reading labels"))
      (unless (null (buffer-name buffer))
	(with-current-buffer buffer
	  (when clearcase-collect-labels-finished
	    ;; if we finished collecting labels from the cleartool
	    ;; output, kill the process buffer.
	    (kill-buffer buffer)))))))

(defun clearcase-collect-labels-filter (process string)
  "The filter function for the cleartool dump command.
Parses the output and populates clearcase-all-labels with the
labels it finds."
  (with-current-buffer (process-buffer process)
    ;; We should be the only ones controlling the buffer, we don't
    ;; save-excursion.

    (goto-char (point-max))
    (insert string)

    ;; if we haven't found the start of the label section yet, look
    ;; for it.
    (when (null clearcase-collect-labels-point)
      (goto-char (point-min))
      (when (re-search-forward "^label type objects:" nil 'noerror)
	(forward-line 1)
	(setq clearcase-collect-labels-point (point))))

    (unless (null clearcase-collect-labels-point)
      (goto-char clearcase-collect-labels-point)
      (let ((limit
	     (re-search-forward "^[a-zA-Z]\\(:?.*\\):\\s *$" nil 'noerror)))
	(goto-char clearcase-collect-labels-point)
	(catch 'finished
	  (while t
	    (forward-line 1)
	    (let ((next-line (point)))
	      (when (or (eq next-line clearcase-collect-labels-point)
			(and limit (>= next-line limit)))
		(throw 'finished t))
	      ;; if we are here, we have a complete line
	      (forward-line -1)
	      (when (looking-at "^\\s +[0-9]+\\s +\\([-_.a-zA-Z0-9]+\\)")
		(intern (match-string 1) clearcase-all-labels))
	      (goto-char (setq clearcase-collect-labels-point next-line)))))

	(if limit
	    ;; Cleartool finished the labels section.  If cleartool
	    ;; terminated, we kill the buffer, otherwise we set the
	    ;; process property 'clearcase-collect-labels-done to t
	    (if (eq (process-status process) 'run)
		(setq clearcase-collect-labels-finished t)
		;; the process has finished, kill it
		(progn
		  (unless (= (process-exit-status process) 0)
		    (message
		     "non-zero exit code form cleartool while reading labels"))
		  (kill-buffer (current-buffer))))
	    ;; cleartool is still sending us data...
	    (progn
	      (delete-region (point-min) clearcase-collect-labels-point)
	      (setq clearcase-collect-labels-point (point-min))))))))

(defun clearcase-collect-labels-for-vob (vob)
  "Start the process of collecting the labels in VOB.
The labels will become available as
`clearcase-collect-labels-filter' parses them."
  (let* ((buffer (generate-new-buffer "*cleartool-dump-vob*"))
	 (process (start-process "cleartool-dump-vob" buffer
				 cleartool-program
				 "dump" "-long" (concat "vob:" vob))))
    (with-current-buffer buffer
      (buffer-disable-undo)
      (setq clearcase-all-labels (make-vector 63 0))
      (set (make-local-variable 'clearcase-collect-labels-point) nil)
      (set (make-local-variable 'clearcase-collect-labels-finished) nil)
      (set-process-filter process 'clearcase-collect-labels-filter)
      (set-process-sentinel process 'clearcase-collect-labels-sentinel))))

(defun clearcase-read-label (prompt vob &optional initial reuse-labels)
  "Read a label from the minibuffer and return it.

Display PROMPT to the user and read a ClearCase label using the labels
of VOB as possible completions.  When non-nil, INITIAL, is the initial
label name presented to the user.

Before prompting the user, an asynchronous cleartool dump command will
be started to fetch the list of labels.  The list of labels is
populated incrementally, so completion is provided from an incomplete
list for the first few seconds.  This implementation has been chosen
to improve responsiveness, but it can be quite annoying.

When REUSE-LABELS is non-nil, the previous list of labels will be used
for completion, without starting a cleartool dump command.  This
option should be used when a function needs to read several labels
from the user, in which case starting several cleartool commands is a
waste of resources."
  (unless reuse-labels
    (clearcase-collect-labels-for-vob vob))
  (completing-read
   prompt
   '(lambda (string predicate flag)
     (let ((fn (cond ((eq flag t) 'all-completions)
		     ((eq flag 'lambda)
		      ;; test-completion does not exist in emacs 21.
		      '(lambda (x l &optional p) (intern-soft x l)))
		     (t 'try-completion))))
       (funcall fn string clearcase-all-labels predicate)))
   nil
   nil
   initial))

;;;; Some helpers functions

(defvar clearcase-dir-state-cache
  (make-hash-table :test 'equal)
  "Hold information about whether a directory is managed by
clearcase or not.  If a directory is managed, the name of the
directory is mapped to 'yes, if it is not, it is mapped to 'no.
See `vc-clearcase-dir-state' for how this is used.")

(defun clearcase-get-keep-file-name (file-name)
  "Return a file name which can be used as a 'keep' file for FILE-NAME.
ClearCase creates backup files with the string .keep plus a
number appended to the original file name.  We keep the same
convention when we need to create a backup.

We try to append .keep, .keep.1, .keep.2 to FILE-NAME until we
find a file which does not exist and return that one.  This
method is open to race conditions, but it seems to be what
ClearCase uses."
  ;; first try appending .keep
  (let ((keep-file (format "%s.keep" file-name))
	(n 0))
    (while (file-exists-p keep-file)
      (incf n)
      (setq keep-file (format "%s.keep.%d" file-name n)))
    keep-file))

(defun clearcase-revision-contributors (file revision)
  "Return the revisions which were merged into FILE's REVISION."
  (assert (vc-clearcase-registered file))
  (let ((merge-links (cleartool "desc -short -ahlink Merge \"%s@@%s\"" file revision))
	result)
    (dolist (merge-link (split-string merge-links "[\n\r]"))
      (when (string-match "^<- " merge-link) ; "Merge From" arrow
	(when (string-match "@@\\(.*\\)" merge-link)
	  (let ((merged-revision (match-string 1 merge-link)))
	    (push merged-revision result)))))
    (nreverse result)))

(defun clearcase-get-attributes (object)
  "Return the attributes attached to a ClearCase object as an ALIST."
  (let ((data (cleartool "desc -fmt \"%%a\" %s" object))
	(pos 0)
	(case-fold-search t)
	(attributes '()))
    (while (string-match "(?\\([a-z0-9_-]+\\)=\\(\"?\\)\\(.*?\\)\\2\\(:?)\\|, \\)" data pos)
      (push (cons (intern (match-string 1 data)) (match-string 3 data)) attributes)
      (setq pos (match-end 0)))
    attributes))

(defun clearcase-maybe-set-vc-state (file &optional force)
  "Lazily set the clearcase specific properties of FILE.
If FORCE is not nil, always read the properties."
  (let ((fprop (clearcase-file-fprop file)))
    (when force (clearcase-reset-fprop fprop))
    (when (or (clearcase-fprop-initialized-p fprop)
	      (vc-clearcase-registered file))
      (unless fprop (setq fprop (clearcase-file-fprop file)))
      (cleartool-wait-for (clearcase-fprop-version-tid fprop))
      ;; get the view tag for this fprop.  Ignore the FORCE option, as
      ;; we don't expect the view tag to ever change.
      (unless (clearcase-fprop-view-tag fprop)
	(with-cleartool-directory (file-name-directory file)
	  (setf (clearcase-fprop-view-tag fprop)
		(replace-regexp-in-string
		 "[\n\r]+" "" (cleartool "pwv -short"))))
	;; this will create the proper vprop structure (unless already
	;; created).
	(clearcase-get-vprop fprop (file-name-directory file))))))

(defadvice vc-version-backup-file-name
    (after clearcase-cleanup-version (file &optional rev manual regexp))
  "Cleanup rev of \\ and / so it can be stored as a file name."
  (when (string-match "~.*~" ad-return-value)
    (let ((start (match-beginning 0))
	  (data (match-string 0 ad-return-value)))
      (setq data (replace-regexp-in-string "[\\\\/]" "_" data))
      (setq ad-return-value
	    (concat (substring ad-return-value 0 start) data))))
  ad-return-value)

(defadvice vc-start-logentry
    (before clearcase-prepare-checkin-comment
	    (files extra comment initial-contents msg logbuf action &optional after-hook))
  "Insert the checkout comment when checking-in FILE."

  ;; When `vc-start-logentry' wants to collect a log message from the user and
  ;; checkin FILE, we hook in to provide the checkout comment as the default.
  ;;
  ;; We must NOT touch COMMENT in these cases:
  ;;
  ;; - When FILE is nil (called from vc-dired to provide a checkin comment for
  ;;   all files)
  ;;
  ;; - When COMMENT is NOT nil (it can be a string or t), this means
  ;;   `vc-start-logentry' does not intend to prompt the user.
  ;;
  ;; Of course, we also check that the file is a ClearCase file and that it is
  ;; checked out (therefore it will be checked in)

  (when (and files (= (length files) 1) (null comment))
    (let ((fprop (clearcase-file-fprop (car files))))
      (when (and fprop (clearcase-fprop-checkedout-p fprop))
	(cleartool-wait-for (clearcase-fprop-comment-tid fprop))
	(setf comment (clearcase-fprop-comment fprop))
	(setf initial-contents t)))))

(defadvice vc-create-snapshot
    (before clearcase-provide-label-completion first
	    (dir name branchp))
  "Override the interactive form so that we have label completion."
  (interactive
   (let* ((d (read-file-name "Directory: "
			     default-directory default-directory t))
	  (vob (ignore-cleartool-errors
		(clearcase-vob-tag-for-path
		 (if (file-directory-p d) d (file-name-directory d))))))
     (list d (if vob
		 (clearcase-read-label "Label: " vob)
		 (read-string "New snapshot name: "))
	   current-prefix-arg))))

;;;; vc.el interface
;;;;; BACKEND PROPERTIES
;;;;;; revision granularity
(defun vc-clearcase-revision-granularity ()
  "Return the revision granularity of ClearCase.
This is always 'file -- ClearCase has per-file revision
numbering."
  'file)

;;;;; STATE-QUERYING FUNCTIONS
;;;;;; registered

;;;###autoload(defun vc-clearcase-registered (file)
;;;###autoload  (let (wdview
;;;###autoload        retcode
;;;###autoload        (program cleartool-program))
;;;###autoload    (setq wdview
;;;###autoload          (with-output-to-string
;;;###autoload            (with-current-buffer standard-output
;;;###autoload              (setq retcode
;;;###autoload                    (call-process
;;;###autoload                     program nil t nil "pwv" "-short" "-wdview")))))
;;;###autoload    ;;(message "Wdview for %s is %S" file wdview)
;;;###autoload    (if (or (not (eq retcode 0))
;;;###autoload            (eq (compare-strings "** NONE **" 0 10 wdview 0 10) t))
;;;###autoload        nil
;;;###autoload      (load "vc-clearcase")
;;;###autoload      (vc-clearcase-registered file))))

(defun vc-clearcase-registered (file)
  "Return non nil if FILE is registered in ClearCase.
We consider it to be registered, if cleartool can tell us its
version."
  (setq file (expand-file-name file))
  (catch 'done
    ;; if the file already has a version set, or we asked for it already,
    ;; return t
    (let ((fprop (clearcase-file-fprop file)))

      (when (clearcase-fprop-initialized-p fprop)
	(throw 'done t))

      ;; we need to ask ClearCase if the file is registered or not.

      (unless fprop
	(setq fprop (clearcase-make-fprop :file-name file)))

      (ignore-cleartool-errors
       (let ((ls-result (cleartool "ls \"%s\"" file)))
	 (unless (string-match "Rule: \\(.*\\)$" ls-result)
	   (throw 'done nil))           ; file is not registered

	 (clearcase-set-fprop-version-stage-1 fprop ls-result)
	 ;; anticipate that the version will be needed shortly, so ask for
	 ;; it.  When a file is hijacked, do the desc command on the version
	 ;; extended name of the file, as cleartool will return nothing for
	 ;; the hijacked version...
	 (let ((pname (if (clearcase-fprop-hijacked-p fprop)
			  (concat file "@@" (clearcase-fprop-version fprop))
			  file)))
	   (setf (clearcase-fprop-version-tid fprop)
		 (cleartool-ask
		  (format "desc -fmt \"%%Vn %%PVn %%Rf\" \"%s\"" pname)
		  'nowait
		  fprop
		  'clearcase-set-fprop-version-stage-2))))
       (vc-file-setprop file 'vc-clearcase-fprop fprop)
       (throw 'done t)))))

;;;;;; state

(defun vc-clearcase-state (file)
  "Return the current version control state of FILE.

How we map clearcase states to vc states:

'up-to-date -- file is not checked out and the current version is
the one selected by our config-spec.

'edited -- file is checked out by us and no newer version exists
on the branch.

\"USER\" -- this is never returned, we handle this by asking for
an unreserved checkout.

'needs-patch -- the file is not latest on the branch and the
configspec rule does not branch.  (we should check that an update
-print command indicates that it would update the file.)

'needs-merge -- file is not the latest on our branch and we
checked it out.

'unlocked-changes -- file is hijacked."
  (setq file (expand-file-name file))

  ;; we are asked for a reliable computation of state, so refresh all the
  ;; properties.
  (clearcase-maybe-set-vc-state file 'force)

  (let ((fprop (clearcase-file-fprop file)))

    ;; we are about to operate on the file, so check if the view is
    ;; consistent.  Clearcase operations will occasionally fail saying that an
    ;; update is already in progress for this view.  We can anticipate that,
    ;; because the rule that selects this version will be "Rule: <rule info
    ;; unavailable>".  In that case, we exit with an error telling the user to
    ;; update his view.

    (when (and (clearcase-snapshot-view-p fprop)
	       (clearcase-fprop-broken-view-p fprop))
      (error "Snapshot view is inconsistent, run an update"))

    ;; We anticipate that the file's checkout comment might be needed shortly
    ;; so ask for it before we return the state
    (when (clearcase-fprop-checkedout-p fprop)
      (setf (clearcase-fprop-comment-tid fprop)
	    (cleartool-ask
	     (format "desc -fmt \"%%c\" \"%s\"" file) 'nowait fprop
	     '(lambda (fprop comment)
	       (setf (clearcase-fprop-comment fprop) comment)))))

    ;; return the state.  The heuristic already gives all the
    ;; information we need.
    (vc-clearcase-state-heuristic file)))

;;;;;; state-heuristic
(defun vc-clearcase-state-heuristic (file)
  "Determine the state of FILE.
Use whatever `clearcase-maybe-set-vc-state' gave us.  See
`vc-clearcase-state' for how states are mapped to ClearCase
information."
  (setq file (expand-file-name file))
  (clearcase-maybe-set-vc-state file)
  (let ((fprop (clearcase-file-fprop file)))
    (cond
      ((clearcase-fprop-hijacked-p fprop)
       'unlocked-changes)
      ((clearcase-fprop-checkedout-p fprop)
       (if (string= (clearcase-fprop-latest fprop)
		    (clearcase-fprop-parent fprop))
	   'edited
	   'needs-merge))
      ((or (clearcase-fprop-checkout-denied-p fprop)
	   (clearcase-fprop-checkout-will-branch-p fprop)
	   (string= (clearcase-fprop-latest fprop)
		    (clearcase-fprop-version fprop)))
       'up-to-date)
      ;; revision is not latest on its branch and a checkout will not
      ;; branch...
      (t 'needs-patch))))

;;;;;; dir-state

(defun clearcase-dir-state-process-current-line ()
  "Process one line from a \"cleartool ls\" output."
  (beginning-of-line)
  (cond
    ((looking-at "^\\(.*\\)@@")
     (let ((file (expand-file-name (match-string 1)))
	   (limit (save-excursion
		    (re-search-forward "\\s-+Rule: " (c-point 'eol))
		    (point))))
       (if (file-directory-p file)
	   (puthash (directory-file-name file) 'yes clearcase-dir-state-cache)

	   ;; Regular, version controlled file.  Set the state.
	   (vc-file-setprop file 'vc-backend 'CLEARCASE)
	   (vc-file-setprop
	    file
	    'vc-state
	    (let ((state (cond
			   ((progn
			      (beginning-of-line)
			      (re-search-forward "\\[hijacked\\]" limit 'noerror))
			    'unlocked-changes)
			   ((progn
			      (beginning-of-line)
			      (re-search-forward "CHECKEDOUT" limit 'noerror))
			    'edited)
			   (t 'up-to-date)))
		  (fprop (clearcase-file-fprop file)))
	      ;; when the file has a FPROP (meaning it is visited in Emacs, we
	      ;; try to reconcile `state' with `fprop', but we are careful not
	      ;; to ask for a fprop refresh unless it is necessary.
	      (when fprop
		(cond ((and (eq state 'up-to-date)
			    (clearcase-fprop-checkedout-p fprop))
		       (clearcase-maybe-set-vc-state file 'force))
		      ((and (eq state 'edited)
			    (not (clearcase-fprop-checkedout-p fprop)))
		       ;; The file is marked as checked-out, but the fprop is
		       ;; not.  Update the fprop.
		       (clearcase-maybe-set-vc-state file 'force))
		      ((eq state 'unlocked-changes)
		       (setf (clearcase-fprop-status fprop) 'hijacked)))
		(setq state (vc-clearcase-state-heuristic file)))
	      state)))))

    ((looking-at "^.+$")                ; not an empty line
     ;; file is not managed by ClearCase
     (let ((file (expand-file-name (match-string 0))))
       (puthash (directory-file-name file) 'no clearcase-dir-state-cache)
       (vc-file-setprop file 'vc-backend 'CLEARCASE)
       (vc-file-setprop file 'vc-state 'up-to-date)))))

(defun clearcase-dir-state-collect (process string)
  "Collect information from a cleartool ls output."
  (with-current-buffer (process-buffer process)
    (goto-char (point-max))
    (insert string)
    (goto-char (point-min))
    (let ((kill-whole-line t))
      (while (and (not (= (point-min) (point-max)))
		  (progn (re-search-forward "$")
			 (looking-at "\n"))) ; do we have a full line?
	(goto-char (point-min))
	(clearcase-dir-state-process-current-line)
	(goto-char (point-min))
	(kill-line)))))

(defun clearcase-dir-state-sentinel (process event)
  (kill-buffer (process-buffer process))
  (throw 'finished nil))

(defun clearcase-dir-state-1 (dir)
  "Start a cleartool ls process and collect information from it."
  (let* ((default-directory dir)
	 (buffer (generate-new-buffer "*cleartool-ls*"))
	 (args (list cleartool-program "ls" "-recurse" "-visible"))
	 (process (apply 'start-process "cleartool-ls" buffer args)))
    (with-current-buffer buffer
      (buffer-disable-undo)
      (setq default-directory dir)
      (set-process-filter process 'clearcase-dir-state-collect)
      (set-process-sentinel process 'clearcase-dir-state-sentinel))))

(defadvice vc-dired-hook (after clearcase-clear-dir-state-cache)
  "Clear `clearcase-clear-dir-state-cache' so that we start clean
b-on the next `vc-directory' call"
  (clrhash clearcase-dir-state-cache))

(defun vc-clearcase-dir-state (dir)
  "Determine the state of all files in DIR.
This is a slow operation so it will not detect the proper state
of the files: only checked out and hijacked files will be
correctly identified.  Files which are visited in Emacs will also
have a correct state."
  (let ((message-log-max nil))        ; prevent message text from being logged
    (message "vc-clearcase-dir-state: %s" dir))
  (unless (gethash (directory-file-name dir) clearcase-dir-state-cache)
    (catch 'finished
      (clearcase-dir-state-1 dir)
      (while t (sit-for 1.0))))
  (let ((message-log-max nil))        ; prevent message text from being logged
    (message "vc-clearcase-dir-state: %s completed." dir)))

;;;;;; working-revision
(defun vc-clearcase-working-revision (file)
  "Return the workfile version of FILE.
If the file is checked out, In ClearCase, the version is always
\"CHECKEDOUT\", but the vc.el assumes that checked out is not a
separate version, so we return the parent version in that case."
  (clearcase-maybe-set-vc-state file)
  (clearcase-fprop-version (clearcase-file-fprop file)))

;;;;;; latest-on-branch-p
(defun vc-clearcase-latest-on-branch-p (file)
  "Return true if FILE is the latest version on the branch."
  (clearcase-maybe-set-vc-state file)
  (let ((fprop (clearcase-file-fprop file)))
    (string= (clearcase-fprop-version fprop)
	     (clearcase-fprop-latest fprop))))

;;;;;; checkout-model
(defun vc-clearcase-checkout-model (files)
  "Checkout model for ClearCase is always locking for every file."
  'locking)

;;;;;; workfile-unchanged-p
(defun vc-clearcase-workfile-unchanged-p (file)
  "Return true if FILE is unchanged.
We consider it unchanged if it is checked in, or checked out but
no modifications are made.  If it is hijacked, we consider it
modified even if no modifications were made."
  ;; NOTE: apparently, the -status_only option does not work: it returns
  ;; success all the time in the interactive cleartool process.
  (setq file (expand-file-name file))
  (let ((fprop (clearcase-file-fprop file)))
    (cond
      ((null (clearcase-fprop-status fprop)) t)
      ((clearcase-fprop-checkedout-p fprop)
       (string= (cleartool "diff -pre -opt -headers_only \"%s\"" file)
		"Files are identical\n"))
      (t nil))))

;;;;;; mode-line-string
(defcustom clearcase-wash-mode-line-function nil
  "Function to call to post-process the mode line string.
This is a function which receives a string representing the
version control mode line and must return a new string which will
be used as the mode line.

The VS modeline for a ClearCase file can be quite long because
the branch or stream name is included.  This can be agravated by
site conventions which insist on using strings as 'release',
'branch' or 'iteration' as part of the branch name.  UCM streams
have the user name as part of the stream name.

This variable allows the user to implement a mechanism for
abbreviating these strings based on site-specific information."
  :type '(choice (const nil) function)
  :group 'vc-clearcase)

(defun vc-clearcase-mode-line-string (file)
  "Return the mode line string for FILE."
  (clearcase-maybe-set-vc-state file)
  (let ((fprop (clearcase-file-fprop file))
	tag mode-line)
    (setq tag
	  (if (clearcase-ucm-view-p fprop)
	      (let ((vprop (clearcase-get-vprop fprop)))
		(concat "<" (clearcase-vprop-stream vprop) ">"))
	      (let ((branch (clearcase-fprop-branch fprop))
		    (version-number (clearcase-fprop-version-number fprop)))
		(concat branch "/" version-number))))
    (setq mode-line (case (clearcase-fprop-status fprop)
		      ('hijacked "Cc:HIJACKED")
		      ('broken-view "Cc:BROKEN-VIEW")
		      ('reserved (concat "Cc:(R)" tag))
		      ('unreserved (concat "Cc:(U)" tag))
		      (t (concat "Cc:" tag))))
    (when clearcase-wash-mode-line-function
      (setq mode-line (funcall clearcase-wash-mode-line-function mode-line)))
    mode-line))

;;;;;; dired-state-info
(defun vc-clearcase-dired-state-info (file)
  "Return a string corresponding to the status of FILE.
We use the ClearCase terminology for the 'edited and
'unlocked-changes states, for all the rest we use the default."
  (let ((state (vc-state file)))
    (cond ((eq state 'edited) "(checkout)")
	  ((eq state 'unlocked-changes) "(hijacked)")
	  (t (vc-default-dired-state-info "CLEARCASE" file)))))

;;;;; STATE-CHANGING FUNCTIONS
;;;;;; register
(defun vc-clearcase-register (file &optional rev comment)
  "Register FILE with clearcase.  REV and COMMENT are ignored.
ClearCase requires the directory in which file resides to be
checked out for the insertion to work.  If the directory is
checked out, we leave it checked out, otherwise we do a checkout
for the file insertion than a checkin.

NOTE: if dir is not under clearcase, this code will fail.  We
don't attempt to register a directory in clearcase even if one of
it's parents is registered."

  (when (consp file)
    (assert (= (length file) 1) "Only one file is accepted")
    (setf file (car file)))
  (setq file (expand-file-name file))
  (with-clearcase-checkout (file-name-directory file)
    (let ((cleartool-timeout (* 2 cleartool-timeout)))
      (cleartool "mkelem -nc \"%s\"" file))
    (let ((fprop (clearcase-make-fprop :file-name file)))
      (vc-file-setprop file 'vc-clearcase-fprop fprop)
      (clearcase-maybe-set-vc-state file 'force))))

;;;;;; responsible-p

(defvar clearcase-known-vobs ()
  "A list of the VOBS we know to exist.
This is used by `vc-clearcase-responsible-p' to avoid doing a
lsvob.")

(defun vc-clearcase-responsible-p (file)
  "Return t if we responsible for FILE.
We consider ourselves responsible if FILE is inside a ClearCase
view under a VOB directory.

If there is a transaction id for FILE in
`clearcase-dir-state-cache', it means `vc-clearcase-dir-state' is
processing that FILE.  In that case we consider ourselves
responsible if the transaction id is positive."
  (cond
    ((or (gethash file clearcase-dir-state-cache)
	 (gethash (directory-file-name file) clearcase-dir-state-cache))
     t)

    (t
     (ignore-cleartool-errors
      (let ((vob (clearcase-vob-tag-for-path file)))
	(if (member vob clearcase-known-vobs)
	    t
	    ;; else
	    (progn
	      ;; lsvob will signal an error if VOB is not valid.
	      (cleartool "lsvob -short \"%s\"" vob)
	      (push vob clearcase-known-vobs)
	      t
	      )))))))

;;;;;; checkin
(defun vc-clearcase-checkin (files rev comment)
  "Checkin FILE.
REV should be nil, COMMENT is the checkin comment.
`vc-checkin-switches' is ignored."

  ;; Implementation note: We pass -identical to checkin which means we
  ;; will create a new version even if some file is unchanged -- this
  ;; is needed since an "file is identical" error will abort the
  ;; checkin mid-way.  vc.el is responsible for not calling checkin if
  ;; the file has not changed, so we should not create identical
  ;; copies anyway...

  (setq files (mapcar 'expand-file-name files))

  (when rev
    (error "Revision specification not supported: %s" rev))
  (let ((pnames (mapconcat (lambda (f) (concat "\"" f "\"")) files " ")))
    (if (or (null comment) (equal comment ""))
	;; use the checkout comment, note that we can be called from vc-dired,
	;; so the checkout comment might not be known to us.
	(cleartool "checkin -ptime -nwarn -identical -nc %s" pnames)
	(with-clearcase-cfile (cfile comment)
	  (cleartool "checkin -ptime -nwarn -identical -cfile %s %s" cfile pnames))))
  ;; we might not have a fprop if called from vc-dired
  (dolist (file files)
    (when (clearcase-file-fprop file)
      (clearcase-maybe-set-vc-state file 'force))))

;;;;;; find-version
(defun clearcase-find-version-helper (file rev destfile)
  "Get the FILE revision REV into DESTFILE.
This is a helper function user by both
`vc-clearcase-find-version' and `vc-clearcase-checkout' (since we
want to preserve the Emacs 21.3 `vc-clearcase-checkout'
behaviour."
  (setq file (expand-file-name file))
  (when (string= rev "")
    (error "Refusing to checkout head of trunk"))
  (let ((fprop (clearcase-file-fprop file)))
    (unless rev
      (setq rev (clearcase-fprop-latest-sel fprop)))
    ;; Handle the case when we are asked by a checked out file by its version
    ;; extended pathname.
    (if (and (string-match "\\(.+\\)[\\/]CHECKEDOUT\\(?:\.[0-9]+\\)?$" rev)
	     (clearcase-fprop-checkedout-p fprop)
	     (string= (match-string 1 rev) (clearcase-fprop-version-base fprop)))
	(copy-file file destfile)
	(cleartool "get -to \"%s\" \"%s@@%s\"" destfile file rev))))

(defun vc-clearcase-find-version (file rev buffer)
  "Fetch FILE revision REV and place it into BUFFER.
If REV nil, it will get the latest on the branch, if REV is the
empty string, we signal an error, since head of trunk has no
meaning in ClearCase."
  ;; make-temp-file creates a file, and clearcase will refuse to get the
  ;; version into an existing file...
  (let ((tmp (make-temp-name (concat temporary-file-directory "vc-clearcase-"))))
    (unwind-protect
	 (progn
	   (clearcase-find-version-helper file rev tmp)
	   (with-current-buffer buffer
	     (insert-file-contents-literally tmp)))
      (when (file-exists-p tmp)
	(delete-file tmp)))))

;;;;;; checkout
(defun clearcase-finish-checkout (file rev comment mode)
  "Finish a checkout started by `vc-clearcase-checkout'.
FILE, REV and COMMENT are the same as the one from
`vc-clearcase-checkout', MODE selects the checkout mode and can
be 'reserved or 'unreserved."

  ;; NOTE: we pass the -ptime to checkout to preserve the modification
  ;; time of the file in a dynamic view (cleartool preserves it
  ;; automatically in a static view).  If we don't do that, vc.el will
  ;; be confused and will try to ckeck-in an unmodified file (without
  ;; bothering to do a diff) instead of reverting the checkout.

  (with-clearcase-cfile (comment-file comment)
    (let ((pname (if rev (concat file "@@" rev) file))
	  (options (concat "-ptime -nwarn -nquery "
			   "-cfile " comment-file
			   " " (when rev "-version ")))
	  (co-mode (if (eq mode 'reserved) "-reserved " "-unreserved "))
	  ;; increase the cleartool timeout for the checkout operation
	  (cleartool-timeout (* 1.5 cleartool-timeout)))
      ;; NOTE: if this fails, we should prompt the user to checkout
      ;; unreserved.
      (cleartool "checkout %s %s \"%s\"" co-mode options pname))
    (clearcase-maybe-set-vc-state file 'force)
    (vc-resynch-buffer file t t)))

;; This would be so much easier if vc-start-logentry would accept a
;; closure to pass it to us...

(defun clearcase-finish-checkout-reserved (files rev comment)
  "Do a reserved checkout on FILES with REV and COMMENT.
NOTE: This function will be called from `vc-start-logentry' which
works with filesets and it must expect several files."
  (dolist (file files)
    (clearcase-finish-checkout file rev comment 'reserved)))

(defun clearcase-finish-checkout-unreserved (files rev comment)
  "Do an unreserved checkout on FILES with REV and COMMENT.
NOTE: This function will be called from `vc-start-logentry' which
works with filesets it must expect several files."
  (dolist (file files)
    (clearcase-finish-checkout file rev comment 'unreserved)))

(defun clearcase-revision-reserved-p (file)
  "Return t if FILE is checked out reserved.
If yes, return the user and view that has the reserved checkout,
otherwise return nil."
  (let ((fprop (clearcase-file-fprop file))
	(checkouts
	 (split-string
	  (cleartool "lsco -fmt \"%%PVn %%Rf %%Tf %%u\\n\" \"%s\"" file)
	  "[\n\r]+")))
    (let* ((match (concat (clearcase-fprop-version fprop) " reserved"))
	   (len (length match))
	   (rev (catch 'found
		  (dolist (c checkouts)
		    (when (eq (compare-strings match 0 len c 0 len) t)
		      (throw 'found c))))))
      (if rev
	  (let ((elements (split-string rev)))
	    (cons (nth 3 elements) (nth 2 elements)))
	  nil))))

(defcustom clearcase-checkout-comment-type 'normal
  "The type of comments expected from the user on checkout.
The value of this variable should be one of the three symbols:

normal -- a buffer will be used to enter a comment, just like for
	  file checkin,

brief -- the comment will be read from the minibuffer,

none -- no comment will be used on checkout."
  :type '(choice
	  (const :tag "Normal" normal)
	  (const :tag "Brief" brief)
	  (const :tag "None" none))
  :group 'vc-clearcase)

(defcustom clearcase-checkout-policy 'heuristic
  "The type of checkout to perform in `vc-clearcase-checkout'.
The value of this variable should be one of the three symbols:

heuristic -- a heuristic is used to determine the checkout model.
	 By default it tries to do a reserved checkout, but if
	 `vc-clearcase-checkout' determines that the unreserverd
	 checkout will fail it will do an unreserved checkout.

reserved -- always attempt to do a reserved checkout.  This might
	 fail if someone else has the file checked out reserved
	 or we don't checkout the latest revision on the branch.

unreserved -- always do an unreserved checkout."
  :type '(choice
	  (const :tag "Heuristic" heuristic)
	  (const :tag "Always Reserved" reserved)
	  (const :tag "Always Unreserved" unreserved))
  :group 'vc-clearcase)

(defun vc-clearcase-checkout (file &optional editable rev destfile)
  "Checkout FILE as per the checkout specification in vc.el.
See the vc.el `vc-checkout' documentation for the meaning of
EDITABLE, REV and DESTFILE.

The function is asynchronous (like checkin), it pops up a buffer
for the checkout comment and finishes the checkout later.

This method does three completely different things:

  1/ Checkout a version of the file.  The real checkout.

  2/ Get a version of the file in a separate file (this is for
     backwards compatibility with Emacs 21)

  3/ Update the file (in snapshot views)."

  (setq file (expand-file-name file))
  (cond
    ((and editable destfile)
     (error "Cannot checkout to a specific file"))
    (editable
     ;; this is the real checkout operation
     (let* ((fprop (clearcase-file-fprop file))
	    checkout)
       (when (clearcase-fprop-checkout-denied-p fprop)
	 (error "Configspec rule forbids checkout of this file."))
       ;; need to find out if we have to checkout reserved or
       ;; unreserved.
       (ecase clearcase-checkout-policy
	 ('reserved (setq checkout 'clearcase-finish-checkout-reserved))
	 ('unreserved (setq checkout 'clearcase-finish-checkout-unreserved))
	 ('heuristic
	  (cond
	    ;; if the checkout will create a branch, checkout reserved
	    ((clearcase-fprop-checkout-will-branch-p fprop)
	     (setq checkout 'clearcase-finish-checkout-reserved))

	    ;; if we are not latest on branch and we are asked to
	    ;; checkout this version (eq rev nil), we checkout
	    ;; unreserved.
	    ((and (null rev)
		  (not (string= (clearcase-fprop-latest fprop)
				(clearcase-fprop-version fprop))))
	     ;; patch rev first
	     (setq rev (clearcase-fprop-version fprop))
	     (setq checkout 'clearcase-finish-checkout-unreserved))

	    ;; if someone else has checked out this revision in
	    ;; reserved mode, ask the user if he wants an unreserved
	    ;; checkout.
	    (t (let ((user-and-view (clearcase-revision-reserved-p file)))
		 (if user-and-view
		     (when (yes-or-no-p
			    (concat
			     "This revision is checked out reserved by "
			     (car user-and-view) "in" (cdr user-and-view)
			     ".  Checkout unreserved? "))
		       (setq checkout 'clearcase-finish-checkout-unreserved))
		     ;; no one has this version checked out, checkout
		     ;; reserved.
		     (setq checkout 'clearcase-finish-checkout-reserved)))))))
       (if checkout
	   (ecase clearcase-checkout-comment-type
	     ('normal (vc-start-logentry
		       (list file) rev nil nil
		       "Enter a checkout comment" "*VC-log*" checkout))
	     ('brief (let ((comment (read-string "Enter a checkout comment: ")))
		       (funcall checkout file rev comment)))
	     ('none (funcall checkout file rev "")))
	   (message "Aborted."))))
    ((and (not editable) destfile)
     ;; Check out an arbitrary version to the specified file
     (clearcase-find-version-helper file rev destfile))
    ((and (not editable) (or (null rev) (eq rev t)))
     ;; Update the file in the view (no-op in dynamic views)
     (let ((update-result (cleartool "update -force -rename \"%s\"" file)))
       (when (string-match
	      "^Update log has been written to .*$" update-result)
	 (message (match-string 0 update-result)))
       (clearcase-maybe-set-vc-state file 'force)
       (vc-resynch-buffer file t t)))
    ((not editable)                     ; last case left for not editable
     (error "Cannot to update to a specific revision"))
    (t
     (error "Bad param combinations in vc-clearcase-checkout: %S %S %S"
	    editable rev destfile))))

;;;;;; revert
(defcustom clearcase-rmbranch-on-revert-flag t
  "Non-nil means remove a branch when a revert leaves no versions on it.
When a checkout operation creates a new branch, the uncheckout
will leave the element on that branch with a version of 0 which
is identical to the parent version.  If you use lots of branches,
the version tree will become littered with useless branches.
When this flag is true, the empty branches will be removed (a new
checkout in the same view will recreate the branch.)"
  :type 'boolean
  :group 'vc-clearcase)

(defun vc-clearcase-revert (file &optional contents-done)
  "Cancel a checkout or a hijacking on FILE.
CONTENTS-DONE is ignored.  The
`clearcase-rmbranch-on-revert-flag' is honoured."
  (setq file (expand-file-name file))
  (let* ((fprop (clearcase-file-fprop file))
	 (empty-branch-p (equal "0" (clearcase-fprop-version-number fprop))))
    (if (clearcase-fprop-hijacked-p fprop)
	(cleartool "update -overwrite -force \"%s\"" file)
	(progn
	  (cleartool "uncheckout -keep \"%s\"" file)
	  (when (and empty-branch-p clearcase-rmbranch-on-revert-flag)
	    (let ((base (clearcase-fprop-version-base fprop)))
	      (cleartool "rmbranch -force -nc \"%s@@%s\"" file base)
	      ;; in snapshot views, the file seems to be listed as "[special
	      ;; selection, deleted version]", after removing the branch, so
	      ;; we need an update.
	      (when (clearcase-snapshot-view-p fprop)
		(cleartool "update -overwrite -force \"%s\"" file))))))
    (clearcase-maybe-set-vc-state file 'force)))

;;;;;; cancel-version

;; No longer a backend function in Emacs 23, but used by
;; `vc-clearcase-rollback'

(defun vc-clearcase-cancel-version (file editable)
  "Remove the current version of FILE.
FILE must be checked in and latest on its branch.  We use
\"rmver\" to remove the version, but a version will not be
removed when a branch begins there or it has labels or attributes
attached.

When EDITABLE is non nil, the file will be checked out and the
contents of the deleted version will be placed in FILE.  A
checkin at this point will create a new version with the same
contents as the deleted version.  This is useful if you checked
the file in by mistake and want to rework some changes.

When EDITABLE is nil, the version is removed completely.  The
current branch might be removed as well if
`clearcase-rmbranch-on-revert-flag' is non nil.

If an error is signalled during the cancel, the original version
is saved as a keep file in the same directory as FILE, so no data
is lost."

  ;; Implementation Notes:
  ;;
  ;; Here is what we need to do in order to cancel a version so that the
  ;; changes are kept ready for a new checkin:
  ;;
  ;; * make a temporary copy of the file and the checkin comment for the
  ;;   file.  Copy-file will create a read-only copy, since the file is
  ;;   checked in.
  ;;
  ;; * remove the version
  ;;
  ;; * on a snapshot view, this will leave the file in place as a view
  ;;   private file.  We need to remove the file and run a clearcase
  ;;   update to get the version controlled file back, otherwise
  ;;   ClearCase commands will not work on the file.
  ;;
  ;; * checkout the file.  We checkout the file unreserved, which we expect to
  ;;   succeed most of the time (unless you are in a UCM view and you don't
  ;;   have an activity set).  We will try to reserve the checkout, but do
  ;;   nothing if it fails.
  ;;
  ;; * we need to replace the checked out file with the saved copy, make
  ;;   the file writable and load it back into emacs.
  ;;
  ;;
  ;; To cancel a version so that it is completely removed we simply need
  ;; to:
  ;;
  ;; * remove the version
  ;;
  ;; * on a snapshot view, update the file
  ;;
  ;; * if removing the version left an empty branch, we honour the
  ;;   `clearcase-rmbranch-on-revert-flag' (remove the branch if the
  ;;   flag is set.
  ;;
  ;; If something goes wrong in this routine, we leave the keep file
  ;; in place.  This is consistent with ClearCase behaviour.

  (setq file (expand-file-name file))
  (let ((fprop (clearcase-file-fprop file))
	(keep-file (clearcase-get-keep-file-name file))
	(comment-text nil))
    (when editable
      (copy-file file keep-file)
      (setq comment-text
	    (cleartool "desc -fmt \"%%c\" \"%s@@%s\""
		       file (clearcase-fprop-version fprop))))

    ;; -xhlink, enables us to cancel versions which have activities or merge
    ;; arrows attached.  Without it we cannot cancel any version in UCM views.

    (cleartool "rmver -force -xhlink -nc \"%s@@%s\""
	       file (clearcase-fprop-version fprop))

    (when (clearcase-snapshot-view-p fprop)
      (delete-file file)
      (cleartool "update -force \"%s\"" file))

    (when editable
      (with-clearcase-cfile (comment-file comment-text)
	(cleartool
	 "checkout -nquery -cfile \"%s\" -nwarn -ndata -unreserved \"%s\""
	 comment-file file))
      (copy-file keep-file file 'overwrite)
      (set-file-modes file (logior (file-modes file) #o220))
      (ignore-cleartool-errors
       (cleartool "reserve -ncomment \"%s\"" file))
      (revert-buffer 'ignore-auto 'noconfirm))

    (when (and (not editable)
	       clearcase-rmbranch-on-revert-flag
	       (string-match "[/\\]0$" (clearcase-fprop-parent fprop)))
      ;; we were left with an empty branch, remove that as well
      (cleartool "rmbranch -force -nc \"%s@@%s\""
		 file (clearcase-fprop-version-base fprop))
      ;; see vc-clearcase-revert on why we do this...
      (when (clearcase-snapshot-view-p fprop)
	(cleartool "update -overwrite -force \"%s\"" file)))

    (when editable
      (delete-file keep-file))

    (clearcase-maybe-set-vc-state file 'force)))

;;;;;; rollback
;; New in Emacs 23
(defun vc-clearcase-rollback (files)
  "Remove the current version of every file in FILES.
This function simply calls `vc-clearcase-cancel-version' for
each file.

NOTE: this function replaces `vc-clearcase-cancel-version' from
Emacs 22 and it is less functional (EDITABLE cannot be set)"
  (dolist (file files)
    (vc-clearcase-cancel-version file nil)))

;;;;;; merge
(defun vc-clearcase-merge (file rev1 rev2)
  "Merge into FILE REV1 up to REV2.
The operation will throw an error if the merge cannot be done
automatically.  vc.el assumes there are conflict markers in the
buffer, but ClearCase does not use them.

NOTE: when trying to merge revisions (vc-merge) on a file that is
not checked-out, vc asks for a checkout, but that the comment
window pops up, and `vc-merge' assumes the file was already
checked out.  We need to do an automatic checkout in this case,
but we don't do that."
  (setq file (expand-file-name file))
  (let ((merge-status
	 (cleartool
	  "merge -abort -insert -to \"%s\" -ver %s %s" file rev1 rev2)))
    (with-current-buffer (get-buffer-create "*vc-merge-result*")
      (let ((inhibit-read-only t))
	(insert merge-status)
	(switch-to-buffer-other-window (current-buffer) 'norecord)
	(shrink-window-if-larger-than-buffer)))
    0))                                 ; return success

;;;;;; merge-news
(defun vc-clearcase-merge-news (file)
  "Merge the new versions in FILE."
  (setq file (expand-file-name file))
  (let ((latest (concat file "@@"
			(clearcase-fprop-latest-sel
			 (clearcase-file-fprop file)))))
    (message "Merging LATEST into this version")
    ;; NOTE: we abort if anything goes wrong with the merge.  Let the
    ;; error propagate to the vc package.  If we just return 1, it
    ;; will try to invoke smerge-mode or ediff, expecting CVS-like
    ;; conflict markers.
    (let ((merge-status
	   (cleartool "merge -abort -to \"%s\" \"%s\"" file latest)))
      (with-current-buffer (get-buffer-create "*vc-merge-result*")
	(let ((inhibit-read-only t))
	  (insert merge-status)
	  (switch-to-buffer-other-window (current-buffer) 'norecord)
	  (shrink-window-if-larger-than-buffer)))
      0)))                              ; return success

;;;;;; steal-lock
(defun vc-clearcase-steal-lock (file &optional version)
  "Checkout a hijacked FILE and keep its current contents.
VERSION is not used, and we signal an error if it is not nil.

We save the current contents of the file, perform an unreserved
checkout, put the contents of the file back in, than try to
reserve the checkout.  At the end of the process, FILE will be
checked out and the contents will be the one of the hijacked
file.  File might be checked out unreserved, if someone already
has a reserved checkout of the file."
  (when version
    (error "vc-clearcase-steal-lock: cannot steal a specific version"))
  (setq file (expand-file-name file))
  (let ((keep-file (clearcase-get-keep-file-name file)))
    ;; if something goes wrong in this routine, we leave the keep file
    ;; in place.  This is consistent with ClearCase behaviour.
    (rename-file file keep-file)
    (condition-case err

	(progn
	  (cleartool "checkout -nquery -ncomment -nwarn -ndata -unreserved \"%s\"" file)
	  (copy-file keep-file file 'overwrite)
	  ;; make file writable, in case it wasn't
	  (set-file-modes file (logior (file-modes file) #o220))
	  (delete-file keep-file)
	  (ignore-cleartool-errors
	   (cleartool "reserve -ncomment \"%s\"" file))
	  (clearcase-maybe-set-vc-state file 'force))

      (cleartool-error
       ;; if we failed above, and we don't have a file, put the original file
       ;; back
       (unless (file-exists-p file)
	 (rename-file keep-file file))
       (error (error-message-string err))))))

;;;;; HISTORY FUNCTIONS
;;;;;; print-log
(defcustom clearcase-print-log-show-labels 'some
  "How to display the labels in the log (lshistory) output.
The value of this variable should be one of the three symbols:

none -- no labels are displayed, this setting will result in the
    fastest print-log output

some -- the most recent labels for each version are displayed.

all -- all the labels for each version are displayed.  This
    setting can make `vc-print-log' (\\[vc-print-log]) command
    very slow."
  :type '(choice
	  (const :tag "None" none)
	  (const :tag "Some" some)
	  (const :tag "All" all))
  :group 'vc-clearcase)

(defvar clearcase-lshistory-fmt
  (concat "----------------------------\n"
	  "revision %Vn (%e)\n"
	  "date: %d; author: %u\n"
	  "%c")
  "Format string to use when listing file history.")

(defvar clearcase-lshistory-fmt-ucm
  (concat "----------------------------\n"
	  "revision %Vn (%e)\n"
	  "date: %d; author: %u\n"
	  "activity: %[activity]p\n"
	  "%c")
  "Format string so use when listing file history.
This is used when the file is in a UCM project.")

(defun vc-clearcase-print-log (file &optional buffer)
  "Insert the history of FILE into the *clearcase-lshistory* buffer.
With a prefix argument, all events are listed (-minor option is
sent to cleartool)."

  ;; TODO (Emacs23): vc-clearcase-print-log
  ;;
  ;; We currently support one file even though vc will pass a fileset
  ;; (list of files) in FILE.  Problems with filesets containing
  ;; multiple files:
  ;;
  ;; * cleartool supports printing the history of several files at
  ;;   once.  The evet records will be sorted by date so events for
  ;;   one file will be mixed with events for the other files
  ;;
  ;; * We have a label section at the top of the file, but this only
  ;;   provides a mapping from the label name to the version which
  ;;   will be ambiguous when multiple files are involved.
  ;;
  ;; * The format records used by lshistory (see
  ;;  `clearcase-lshistory-fmt' and `clearcase-lshistory-fmt-ucm' will
  ;;  not print a file name for each record to avoid cluttering the
  ;;  display (there is a single "Working file: " record at the top of
  ;;  the log).  However this will make the display ambiguous if more
  ;;  than one file is involved.
  ;;
  ;; For now, we accept only one file in the fileset.

  (when (consp file)
    (assert (= (length file) 1) "Only one file is accepted")
    (setf file (car file)))
  (setq file (expand-file-name file))
  (let ((inhibit-read-only t)
	(buf (if buffer
		 (get-buffer-create buffer)
		 (get-buffer-create "*vc*")))
	(label-revisions nil)
	(max-label-length 0))

    (when (memq clearcase-print-log-show-labels '(some all))
      (with-temp-message "Collecting label information..."
	(dolist (v (split-string
		    (cleartool "lsvtree -nco %s \"%s\""
			       (if (eq clearcase-print-log-show-labels 'all)
				   "-all"
				   "")
			       file)
		    "[\n\r]+"))
	  (when (string-match "@@\\([^ ]+\\) (\\(.*\\))" v)
	    (let ((revision (match-string 1 v))
		  (labels (match-string 2 v)))
	      (dolist (label (split-string labels ", "))
		(unless (string= label "...")
		  (setq max-label-length (max max-label-length (length label)))
		  (push (cons label revision) label-revisions))))))))

    (with-current-buffer buf
      (erase-buffer)
      (insert (format "Working file: %s\n" file))

      (when (memq clearcase-print-log-show-labels '(some all))
	(insert "Labels:\n")

	(let ((fmtstr (format "\t%%-%ds %%s\n" max-label-length)))
	  (dolist (label label-revisions)
	    (insert (format fmtstr (car label) (cdr label))))))

      (let ((args (list "-fmt" (if (clearcase-ucm-view-p
				    (clearcase-file-fprop file))
				   clearcase-lshistory-fmt-ucm
				   clearcase-lshistory-fmt)
			file)))
	(apply 'start-process
	       "cleartool-lshistory" buffer
	       cleartool-program "lshistory"
	       (if current-prefix-arg (cons "-minor" args) args))))))

;;;;;; log-view-mode
(defconst clearcase-log-view-file-re
  "^Working file: \\(.+\\)$"
  "Regexp to match the filename in a lshistory listing
The actual filename is the first match subexpression")

(defconst clearcase-log-view-message-re
  "^revision \\(\\S-+\\) (\\(?:create\\|checkout\\) version)"
  "Regexp to match the start of a lshistory record
The revision is the first match subexpression.")

(defconst clearcase-log-view-font-lock-keywords
  `(("-+" . font-lock-comment-face)
    (,clearcase-log-view-file-re . log-view-file-face)
    (,clearcase-log-view-message-re . log-view-message-face)
    ("(reserved)" . font-lock-variable-name-face)
    ("<No-tag-in-region>" . font-lock-warning-face)))
(defconst clearcase-log-view-font-lock-defaults
  '(clearcase-log-view-font-lock-keywords t nil nil nil))

(define-derived-mode vc-clearcase-log-view-mode log-view-mode
  "Cc-Log-View"
  "Mode to view clearcase log listings."
  (set (make-local-variable 'font-lock-defaults)
       clearcase-log-view-font-lock-defaults)
  (set (make-local-variable 'log-view-message-re)
       clearcase-log-view-message-re)
  (set (make-local-variable 'log-view-file-re)
       clearcase-log-view-file-re))

;;;;;; show-log-entry
(defun vc-clearcase-show-log-entry (version)
  "Search for VERSION in the current buffer.
Only works for the clearcase log format defined in
`clearcase-lshistory-fmt'."
  (let ((regexp
	 (concat "^revision "
		 (replace-regexp-in-string "[\\\\/]" "[\\\\/]" version)
		 "\\>"))
	pos)
    (save-excursion
      (goto-char (point-min))
      (when (re-search-forward regexp (point-max) 'noerror)
	(setq pos (match-beginning 0))))
    (when pos (goto-char pos))))

;;;;;; diff
(defcustom vc-clearcase-diff-switches nil
  "*Extra switches for clearcase diff under VC.
This is either a string or a list of strings.  Useful options
are \"-diff_format\" or \"-serial_format\".

To ignore the extra white space characters, you need the option
\"-option \"-blank_ignore\"\".

See the cleartool diff manual page for possible options.

NOTE: this option is ignored when
`clearcase-use-external-diff' is t."
  :type '(choice (const :tag "None" nil)
	  (string :tag "Argument String")
	  (repeat :tag "Argument List"
	   :value ("")
	   string))
  :version "21.1"
  :group 'vc
  :group 'vc-clearcase)

(defcustom clearcase-diff-cleanup-flag t
  "Non-nil means remove ^M characters from the diff output."
  :type 'boolean
  :group 'vc-clearcase)

(defcustom clearcase-use-external-diff nil
  "Non-nil means use the `diff' function to compare revisions.
When nil, the ClearCase internal diff is used instead."
  :type 'boolean
  :group 'vc-clearcase)

(defun clearcase-diff-with-diff (file rev1 rev2)
  "Do a diff on FILE revisions REV1 and REV2 using the diff package.
The diff is stored in the current buffer.  The function returns t
if the revisions are identical and nil otherwise.
This is a helper function for `vc-clearcase-diff'"

  ;; The `diff' function likes to display the diff buffer, but within vc, the
  ;; choice to display it or not is left to `vc-version-diff'.
  (save-window-excursion
    (let ((diff-start-pos (point))
	  (old (vc-version-backup-file-name file rev1 'manual))
	  (new (if rev2
		   (vc-version-backup-file-name file rev2 'manual)
		   file)))

      (when (file-exists-p old)
	(delete-file old))
      (clearcase-find-version-helper file rev1 old)

      (when rev2
	(when (file-exists-p new)
	  (delete-file new))
	(clearcase-find-version-helper file rev2 new))

      (let ((diff-buffer (diff old new nil 'no-async)))
	(insert-buffer-substring diff-buffer)
	(kill-buffer diff-buffer))

      ;; delete the temporary files we created
      (delete-file old)
      (when rev2 (delete-file new))

      (goto-char diff-start-pos)
      (and (re-search-forward "(no differences)" (point-max) 'noerror) t))))

(defun clearcase-diff-with-cleartool (file rev1 rev2)
  "Do a diff on FILE revisions REV1 and REV2 using the cleartool diff.
The diff is stored in the current buffer.  The function returns t
if the revisions are identical and nil otherwise.  This is a
helper function for `vc-clearcase-diff'"
  (let ((diff-start-pos (point))
	(fver1 (concat file "@@" rev1))
	(fver2 (if rev2 (concat file "@@" rev2) file))
	(opts (mapconcat 'identity
			 (if (listp vc-clearcase-diff-switches)
			     vc-clearcase-diff-switches
			     (list vc-clearcase-diff-switches))
			 " ")))
    (insert (cleartool "diff %s \"%s\" \"%s\"" opts fver1 fver2))
    (goto-char diff-start-pos)
    (when clearcase-diff-cleanup-flag
      (while (re-search-forward "\r$" nil t)
	(replace-match "" nil nil))
      (goto-char diff-start-pos))
    ;; the way we determine whether the files are identical depends
    ;; on the diff format we use.
    (or
     ;; diff format has an empty buffer
     (equal diff-start-pos (point-max))
     ;; serial format prints "Files are identical", so we look for that.
     (looking-at "\\(Files\\|Directories\\) are identical"))))

(defun vc-clearcase-diff (files &optional rev1 rev2 buffer)
  "Put the FILES diff between REV1 and REV2 in BUFFER.
Return t if the revisions are identical, nil otherwise.

When a file in FILES is a directory, the directory revisions are
compared and not the directory contents.
When BUFFER is nil, *vc-diff* is used instead.
When REV1 is nil, the files latest (checked-in) revision is used,
when REV2 is nil, the current contents of the file are used."

  ;; `vc-clearcase-diff' is called by both vc-diff and vc-diff-tree, in the
  ;; first case, we need to erase the buffer but in the second we should not,
  ;; as several diffs will accumulate in it.  The only way to tell the two
  ;; cases appart is that in vc-diff-tree case BUFFER is already the current
  ;; buffer.  Also, if the files are identical, vc.el expects us not to put
  ;; anything in the buffer.

  (unless buffer
    (setq buffer (get-buffer-create "*vc-diff*")))
  (unless (eq buffer (current-buffer))
    (with-current-buffer buffer
      (let ((inhibit-read-only t))
	(erase-buffer)
	(diff-mode))))

  (with-current-buffer buffer
    (goto-char (point-max))
    (let ((inhibit-read-only t)
	  (all-identical? t)
	  (external-diff? nil))
      (dolist (file files)
	(setq file (expand-file-name file))
	;; always use cleartool diff when comparing directory
	;; revisions.
	(setq external-diff? (and clearcase-use-external-diff
				  (not (file-directory-p file))))
	(with-cleartool-directory (file-name-directory file)
	  (let ((diff-start-pos (point))
		(fprop (clearcase-file-fprop file))
		(default-directory (file-name-directory file)))
	    (unless rev1
	      (setq rev1 (clearcase-fprop-version fprop)))
	    (setq file (file-name-nondirectory file))

	    (let ((identical? (if external-diff?
				  (clearcase-diff-with-diff file rev1 rev2)
				  (clearcase-diff-with-cleartool file rev1 rev2))))
	      (when identical?
		(kill-region diff-start-pos (point-max)))
	      (goto-char diff-start-pos)
	      (setq all-identical? (and all-identical? identical?))))))
      all-identical?)))

;;;;;; annotate-command
(defun vc-clearcase-annotate-command (file buf rev)
  "Get the annotations for FILE and put them in BUF.
REV is the revision we want to annotate.  With prefix argument,
will ask if you want to display the deleted sections as well."
  (setq file (expand-file-name file))
  (let ((pname (concat file (when rev (concat "@@" rev)))))
    (vc-setup-buffer buf)
    (with-current-buffer buf
      (let ((fmt-args '("-fmt" "%-9.9Sd %-8.8u %Sn |"))
	    (rm-args (when (and current-prefix-arg
				(y-or-n-p "Show deleted sections? "))
		       '("-rm" "-rmfmt" "D %-9.9Sd %-8.8u |"))))
	(cleartool-do
	 "annotate"
	 (append fmt-args rm-args `("-out" "-" "-nheader" ,pname))
	 buf)
	(setq cleartool-finished-function
	      '(lambda ()
		(let ((buffer (current-buffer)))
		  (clearcase-annotate-post-process buffer))))))))

(defconst clearcase-annotate-months
  '(("Jan" . 1) ("Feb" . 2) ("Mar" . 3) ("Apr" . 4)
    ("May" . 5) ("Jun" . 6) ("Jul" . 7) ("Aug" . 8)
    ("Sep" . 9) ("Oct" . 10) ("Nov" . 11) ("Dec" . 12)))

(defconst clearcase-annotate-date-rx
  "\\([0-9]+\\)-\\([A-Za-z]+\\)-\\([0-9]+\\)")

(defun clearcase-annotate-mktime (time-str)
  "Convert TIME-STR into a fractional number of days.
NOTE: we don't use `vc-annotate-convert-time' since it is not
available in Emacs 21."
  (when (and (stringp time-str)
	     (string-match clearcase-annotate-date-rx time-str))
    (let ((day (string-to-number (match-string 1 time-str)))
	  (month
	   (cdr (assoc (match-string 2 time-str)
		       clearcase-annotate-months)))
	  (year (string-to-number (match-string 3 time-str))))
      (incf year (if (< year 70) 2000 1900))
      (/ (float-time (encode-time 0 0 0 day month year)) 24 3600))))

(defun clearcase-annotate-post-process (buffer)
  "Compute the age, time and revision of each line in BUFFER.
These will be stored as properties, so
`vc-clearcase-annotate-difference', `vc-clearcase-annotate-time'
and `vc-clearcase-annotate-revision-atline' work fast."
  (with-current-buffer buffer
    (let ((inhibit-read-only t)
	  (date-rx "^[0-9]+-[A-Za-z]+-[0-9]+")
	  (version-rx " \\([\\/][-a-zA-Z0-9._\\/]+\\) +|"))
      ;; Step 1: parse the buffer and annotate the text with the time
      ;; and revision number of each line
      (goto-char (point-max))
      (let ((now (/ (float-time) 24 3600))
	    (beg (point))
	    (end (point))
	    time-str revision-str time age)
	(while (re-search-backward date-rx nil 'noerror)
	  (setq time-str (match-string-no-properties 0))
	  (setq time (clearcase-annotate-mktime time-str))
	  (setq age (- now time))

	  (when (re-search-forward version-rx (c-point 'eol) 'noerror)
	    (setq revision-str (match-string-no-properties 1)))

	  (beginning-of-line)
	  (setq beg (point))
	  (put-text-property beg end 'vc-clearcase-time time)
	  (put-text-property beg end 'vc-clearcase-age age)
	  (put-text-property beg end 'vc-clearcase-revision revision-str)
	  (setq end (1- beg))))
      ;; Step 2: all the '|' markers in continuation lines
      (goto-char (point-min))
      (while (re-search-forward "^ +\\. +|" nil t)
	(let* ((bol (c-point 'bol))
	       (time (get-text-property bol 'vc-clearcase-time))
	       (age (get-text-property bol 'vc-clearcase-age))
	       (revision (get-text-property bol 'vc-clearcase-revision))
	       (str "                   .                    |")
	       (max (1- (length str))))
	  (put-text-property 0 max 'vc-clearcase-time time str)
	  (put-text-property 0 max 'vc-clearcase-age age str)
	  (put-text-property 0 max 'vc-clearcase-revision revision str)
	  (replace-match str nil nil)))
      ;; Step 3: truncate or expand all the version numbers
      (goto-char (point-min))
      (while (re-search-forward version-rx nil t)
	(let* ((str (match-string-no-properties 1))
	       max
	       (bol (c-point 'bol))
	       (time (get-text-property bol 'vc-clearcase-time))
	       (age (get-text-property bol 'vc-clearcase-age))
	       (revision (get-text-property bol 'vc-clearcase-revision)))
	  (when (> (length str) 20)
	    (setq str (substring str -20 (length str))))
	  (setq str (format " %20s |" str))
	  (setq max (length str))
	  (put-text-property 0 max 'vc-clearcase-time time str)
	  (put-text-property 0 max 'vc-clearcase-age age str)
	  (put-text-property 0 max 'vc-clearcase-revision revision str)
	  (replace-match str nil t))))))

;;;;;; annotate-difference
(defun vc-clearcase-annotate-difference (point)
  "Return the age in days of POINT."
  (get-text-property point 'vc-clearcase-age))

;;;;;; annotate-time
(defun vc-clearcase-annotate-time ()
  "Return the time in days of (point)."
  (get-text-property (point) 'vc-clearcase-time))

;;;;;; annotate-exact-revision-at-line
(defun vc-clearcase-annotate-extract-revision-at-line ()
  "Return the version of (point)."
  (get-text-property (point) 'vc-clearcase-revision))

;;;;; SNAPSHOT SYSTEM
;;;;;; create-tag
(defcustom clearcase-no-label-action 'ask
  "What to do when we are asked to apply a label that does not exist.
There are three possible values for this variable:

'error -- an error will be signalled when we are asked to apply a
	  non existent label.

'create -- the label will be created if it does not exist.

'ask -- ask the user whether she wants to create the label or
not.

NOTE: in ClearCase a label exists independently from the files
it is applied to.  A label must be created first before it can be
applied."
  :type '(choice (const :tag "Signal error" error)
	  (const :tag "Automatically create it" create)
	  (const :tag "Ask the user" ask))
  :group 'vc-clearcase)

(defcustom clearcase-confirm-label-move t
  "When not nil, ask the user to confirm a label move.
The vc-clearcase-create-snapshot function will not move the label
unless the snapshot is initiated with an universal
argument (C-u).  When this variable is not nil,
vc-clearcase-create-snapshot will ask the user to confirm the
label move.

The reason for this variable is to remind the CVS user that C-u
C-x v s will not create a branch in ClearCase."
  :type 'boolean
  :group 'vc-clearcase)

(defun vc-clearcase-create-tag (dir name branchp)
  "Label all files under DIR using NAME as the label.

BRANCHP is used to move an existing label.  This is not the
default behaviour, but the default behaviour is useless for
Clearcase.

First, if the label NAME does not exist, if is created with
mklbtype as an ordinary, non shared label.  Than the label is
applied recursively on DIR (but not moved if it already exists).
Than, for each parent directory of DIR the label is applied only
to that directory.  This means that you can select this version
of the sources with this single line in the configspec:

element * NAME -nocheckout"
  (when (and branchp
	     clearcase-confirm-label-move
	     (not (yes-or-no-p "Move existing label? ")))
    (error "Aborted"))
  (setq dir (expand-file-name dir))
  (with-cleartool-directory (file-name-directory dir)
    ;; let's see if the label exists
    (condition-case nil
	(cleartool "desc -fmt \"ok\" lbtype:%s" name)
      (cleartool-error-label-not-found
       (let ((should-create
	      (ecase clearcase-no-label-action
		('create t)
		('error nil)
		('ask (yes-or-no-p
		       (format "Label %s does not exist.  Create it? " name))))))
	 (if should-create
	     (progn
	       (message "Creating label %s" name)
	       (cleartool "mklbtype -ordinary -nc lbtype:%s" name)
	       (message nil))
	     (error "Label %s does not exist and will not create it" name)))))
    (let ((dir? (file-directory-p dir)))
      (message "Applying label...")
      ;; NOTE: the mklabel command might fail if some files are
      ;; hijacked... The rest of the files will be labelled though...
      (cleartool
       "mklabel -nc %s %s lbtype:%s \"%s\""
       (if branchp "-replace" "") (if dir? "-recurse" "") name dir)
      (when dir?                        ; apply label to parent directories
	(message "Applying label to parent directories...")
	(ignore-cleartool-errors
	 (while t                       ; until cleartool will throw an error
	   (setq dir (replace-regexp-in-string "[\\\\/]$" "" dir))
	   (setq dir (file-name-directory dir))
	   (cleartool
	    "mklabel -nc %s lbtype:%s \"%s\""
	    (if branchp "-replace" "") name dir)))))
    (message "Finished applying label")))

;;;;; MISCELLANEOUS
;;;;;; previous-version
(defun vc-clearcase-previous-version (file rev)
  "Return the FILE revision that precedes the revision REV.
Return nil if no such revision exists."
  (setq file (expand-file-name file))
  ;; We simply ask clearcase to tell us the previous version name
  ;; (%PVn).  If we came across a version number of 0, we ask for the
  ;; previous version again, since the initial version on a branch (0)
  ;; is identical to the original version in the parent branch...
  (let ((prev (cleartool "desc -fmt \"%%PVn\" \"%s@@%s\"" file rev)))
    (if (string= prev "")
	nil
	(if (string-match "[\\/]0$" prev)
	    (vc-clearcase-previous-version file prev)
	    prev))))

;;;;;; next-version
(defun vc-clearcase-next-version (file rev)
  "Return the FILE revision that follows the revision REV.
Return nil if no such revision exists."
  (setq file (expand-file-name file))
  ;; Unfortunately, there's no easy (and correct) way of finding the
  ;; next version.  We start with the LATEST for FILE and walk
  ;; backwards until the parent is REV. If we came across a version
  ;; number of 0, skip it, since the initial version on a branch (0)
  ;; is identical to the original version in the parent branch...
  ;;
  ;; To speed up the search, we use the revision-list in fprop.
  (let* ((fprop (clearcase-file-fprop file))
	 (revision-list (clearcase-fprop-revision-list fprop)))
    (unless revision-list
      ;; If we don't have a revision list, build one now
      (message "Building revision list...")
      (let* ((prev (clearcase-fprop-latest fprop)))
	(setq revision-list (list prev))
	(while (not (string= prev ""))
	  (setq prev (cleartool "desc -fmt \"%%PVn\" \"%s@@%s\"" file prev))
	  (unless (or (string= prev "") (string-match "[\\/]0$" prev))
	    (setq revision-list (cons prev revision-list))))
	(setf (clearcase-fprop-revision-list fprop) revision-list)
	(message "Building revision list...done.")))
    (car (cdr-safe (member rev revision-list)))))

;;;;;; delete-file
(defun vc-clearcase-delete-file (file)
  "Remove FILE from ClearCase.
Previous versions of the directory will still contain FILE."
  (setq file (expand-file-name file))
  (with-clearcase-checkout (file-name-directory file)
    (cleartool "rmname -nc \"%s\"" file)))

;;;;;; rename-file
(defun vc-clearcase-rename-file (old new)
  "Rename file from OLD to NEW.
When both OLD and NEW are in the same VOB, a ClearCase rename is
used, this will preserve the file's history.  When OLD and NEW
are in different VOBs, the file is copied and registered in the
new location and removed from the old."
  ;; Unfortunately vc-rename-file will not expand these for us
  (setq old (expand-file-name old))
  (setq new (expand-file-name new))
  (with-clearcase-checkout (file-name-directory old)
    (with-clearcase-checkout (file-name-directory new)
      (with-clearcase-cfile (comment (format "*renamed from %s to %s*" old new))
	(let ((old-vob (clearcase-vob-tag-for-path old))
	      (new-vob (clearcase-vob-tag-for-path new)))
	  (if (equal old-vob new-vob)
	      (cleartool "mv -cfile %s \"%s\" \"%s\"" comment old new)
	      (progn
		;; renaming a file accross different vobs is not supported by
		;; ClearCase.
		(copy-file old new)
		(cleartool "mkelem -cfile %s \"%s\"" comment new)
		(cleartool "rmname -cfile %s \"%s\"" comment old)
		(cleartool "checkin -nc \"%s\"" new))))))))

;;;;;; extra-menu

(defvar vc-clearcase-extra-menu)

(easy-menu-define vc-clearcase-extra-menu vc-clearcase-extra-menu
  "Menu for the ClearCase specific commands"
  '("Clearcase"
    ["Show file version" vc-clearcase-what-version t]
    ["Show configspec rule" vc-clearcase-what-rule t]
    ["Show view tag" vc-clearcase-what-view-tag t]
    ["Browse version tree (GUI)" vc-clearcase-gui-vtree-browser t]))

(defun vc-clearcase-extra-menu ()
  vc-clearcase-extra-menu)

;;;; CLEARCASE SPECIFIC COMMANDS
;;;;;
;;;;;; vc-clearcase-get-label-differences
(defun vc-clearcase-get-label-differences (dir label-1 label-2)
  "Return the changed files in DIR between LABEL-1 and LABEL-2.
A list is returned, each element is another list of

  (file version-1 version-2)

Where version-1 is the version attached to LABEL-1 (or the string
*no version* if there is no version for that label.  version-2 is
the same for LABEL-2.

The list of files is not returned in any particular order."
  (setq dir (expand-file-name dir))
  ;; make sure both labels exist
  (with-cleartool-directory dir
    (cleartool "desc -fmt \"ok\" lbtype:%s" label-1)
    (cleartool "desc -fmt \"ok\" lbtype:%s" label-2))

  (let ((buf1 (get-buffer-create " *clearcase-label-1*"))
	(buf2 (get-buffer-create " *clearcase-label-2*"))

	;; Will hold the file report.  KEY is file-name, VALUE is (cons
	;; label-1-version label-2-version).  If one of the versions does not
	;; exist, the string "*no version*" is used instead.
	(report (make-hash-table :test 'equal))

	;; We don't want the full path name in front of each file so we remove
	;; it by skipping SKIP chars.
	(skip (length dir)))

    ;; Start a cleartool find for label-1
    (with-current-buffer buf1
      (buffer-disable-undo)
      (erase-buffer)
      (cleartool-do
       "find" (list dir "-version" (format "lbtype(%s)" label-1) "-print")
       buf1))

    ;; Start a cleartool find for label-2
    (with-current-buffer buf2
      (buffer-disable-undo)
      (erase-buffer)
      (cleartool-do
       "find" (list dir "-version" (format "lbtype(%s)" label-2) "-print")
       buf2))

    ;; Wait for both processes to complete
    (with-timeout (30 (error "Cleartool takes too long to complete"))
      ;; we use ignore-errors because the cleartool sentinel deletes the
      ;; process on exit.
      (while (or (ignore-errors (eq (process-status buf1) 'run))
		 (ignore-errors (eq (process-status buf2) 'run)))
	(accept-process-output)
	(sit-for 1)))

    ;; Process the listed files for label-1.  For each line in the buffer,
    ;; find the file and version and add it to the report.
    (with-current-buffer buf1
      (goto-char (point-min))
      (while (not (= (point) (point-max)))
	(beginning-of-line)
	(forward-char skip)
	(let* ((start (point))
	       (end (progn (end-of-line) (point)))
	       (str (buffer-substring-no-properties start end))
	       (file-and-version (split-string str "@@")))
	  (when (= (length file-and-version) 2)
	    (let ((file (car file-and-version))
		  (version (cadr file-and-version)))
	      (puthash file (cons version "*no version*") report))))
	(forward-line 1)))

    ;; Process the listed files for label-2.  For each line in the buffer,
    ;; find the file and version than update the report with the second
    ;; label's version.  We remove entries that have the same version for both
    ;; labels and add new entries for files that only have label 2.
    (with-current-buffer buf2
      (goto-char (point-min))
      (while (not (= (point) (point-max)))
	(beginning-of-line)
	(forward-char skip)
	(let* ((start (point))
	       (end (progn (end-of-line) (point)))
	       (str (buffer-substring-no-properties start end))
	       (file-and-version (split-string str "@@")))
	  (when (= (length file-and-version) 2)
	    (let ((file (car file-and-version))
		  (version (cadr file-and-version)))
	      (let ((ver1 (car (gethash file report))))
		(cond
		  ;; no version 1
		  ((null ver1)
		   (puthash file (cons "*no version*" version) report))
		  ;; the two versions are identical
		  ((string= ver1 version)
		   (remhash file report))
		  ;; version 1 exists, add version 2
		  (t (puthash file (cons ver1 version) report)))))))
	(forward-line 1)))

    ;; cleanup after us.  maybe these should be in an unwind-protect
    (kill-buffer buf1)
    (kill-buffer buf2)

    ;; collect all files from the hash.  We also remove a leading
    ;; slash or backslash -- cleartool likes to print it, but it
    ;; causes confusion. Also make sure that the current directory is
    ;; "." not "/" as cleartool prints it.
    (loop for k being the hash-keys of report using (hash-values v)
       collect (list
		(let ((file (replace-regexp-in-string "\\`[\\\\/]" "" k)))
		  (if (equal file "") "." file))
		(car v) (cdr v)))))

;;;;;; what-version
(defun vc-clearcase-what-version (file)
  "Show the version of FILE and save the version in the kill ring.

HINT: You can use this function to get the current version of the
file when the version string is too long to type (and in
ClearCase it usually is).  For example, when comparing files
using \\[ediff-revision] you can the current revision of the file
in the kill ring using \\[vc-clearcase-what-version], than when
\\[ediff-revision] asks for a version number you can use \\[yank]
to to put it into the minibuffer and edit it rather than typing
the whole revision string."
  (interactive (list (buffer-file-name (current-buffer))))
  (if (and (stringp file) (vc-clearcase-registered file))
      (progn
	(clearcase-maybe-set-vc-state file)
	(let* ((fprop (clearcase-file-fprop file))
	       (version (clearcase-fprop-version fprop))
	       (co-status (clearcase-fprop-status fprop)))
	  (kill-new version)
	  (message "File version: %s%s" version
		   (case co-status
		     ('reserved ", checkedout reserved")
		     ('unreserved ", checkedout unreserved")
		     ('hijacked ", hijacked")
		     ('broken-view ", broken view")
		     (t "")))))
      (message "Not a clearcase file")))

;;;;;; what-rule
(defun vc-clearcase-what-rule (file)
  "Show the configspec rule for FILE."
  (interactive (list (buffer-file-name (current-buffer))))
  (if (and (stringp file) (vc-clearcase-registered file))
      (progn
	(clearcase-maybe-set-vc-state file)
	(let ((rule (clearcase-fprop-what-rule
		     (clearcase-file-fprop file))))
	  (if rule
	      (message "Configspec rule: %s" rule)
	      (message "No configspec rule"))))
      (message "Not a clearcase file")))

;;;;;; what-view-tag
(defun vc-clearcase-what-view-tag (file)
  "Show view in which FILE resides.
For UCM views, show the current activity as well.  If FILE is
null, the file visited in the current buffer is used."
  (interactive (list (buffer-file-name (current-buffer))))
  (when (stringp file)
    (setq file (expand-file-name file)))
  (unless (and (stringp file) (vc-clearcase-registered file))
    (error "Not a clearcase file: %S" file))
  (clearcase-maybe-set-vc-state file)
  (let ((vprop (clearcase-get-vprop
		(clearcase-file-fprop file))))
    (if (clearcase-ucm-view-p vprop)
	(let ((cact (with-cleartool-directory (file-name-directory file)
		      (cleartool "lsact -cact -fmt \"%%n\""))))
	  (when (string= cact "")
	    (setq cact "NO ACTIVITY"))
	  (message "View: %s (%s)"
		   (clearcase-vprop-name vprop)
		   cact))
	;; else
	(message "View tag: %s" (clearcase-vprop-name vprop)))))

;;;;;; gui-vtree-browser
(defun vc-clearcase-gui-vtree-browser (ask-for-file)
  "Start the version tree browser GUI on a file or directory.
When ASK-FOR-FILE is nil, the file in the current buffer is used.
Otherwise, it will ask for a file (you can also specify a
directory, in this case the versions of the directory itself will
be browsed)"
  (interactive "P")
  (let ((file (buffer-file-name (current-buffer))))
    (when ask-for-file
      (setq file
	    (expand-file-name
	     (read-file-name "Browse vtree for: " file file t))))
    (if (and file (vc-clearcase-registered file))
	(progn
	  (message "Starting Vtree browser...")
	  (start-process-shell-command
	   "Vtree_browser" nil clearcase-vtree-program file))
	(message "Not a clearcase file"))))

;;;;;; clearcase-file-not-found-handler

;;; If we don't autoload this function, the functionality will not be
;;; available until the first ClearCase file is opened.  If we do autoload it,
;;; however, the vc-clearcase.el library will be loaded the first time the
;;; user tries to open a non-existent file.

;;;###autoload
(defun clearcase-file-not-found-handler ()
  "Handle opening of version-extended ClearCase files.
This function should be added to `find-file-not-found-functions'
to handle opening ClearCase files in the format
file.txt@@/main/0.  The function will visit the file first, than
will open the specified version in another window, using
`vc-revision-other-window'"
  (let ((file-name (buffer-file-name))
	(b (current-buffer)))
    (when (string-match "\\(.*\\)@@\\(.*\\)" file-name)
      (let ((file (match-string 1 file-name))
	    (version (match-string 2 file-name)))
	(when (file-exists-p file)
	  (find-file file)
	  (kill-buffer b)
	  (vc-revision-other-window version)
	  t                             ; return t, so no other handler works
	  )))))

;;;;;; clearcase-hijack-file-handler
(defun clearcase-hijack-file-handler ()
  "Detect the hijacking of a file and update the FPROP accordingly."
  (let ((file (buffer-file-name)))
    (when file
      (let ((fprop (clearcase-file-fprop file)))
	(when fprop
	  (unless (clearcase-fprop-checkedout-p fprop)
	    ;; we are hijacking a file
	    (vc-file-setprop file 'vc-state 'unlocked-changes)
	    (setf (clearcase-fprop-status fprop) 'hijacked)
	    (vc-resynch-buffer file t t))))))
  nil)

;;;;;; checkout-directory
;;;###autoload
(defun vc-clearcase-checkout-directory (dir)
  "Checkout directory DIR, or do nothing if already checked out.
To register, rename or remove files, the directory needs to be
checked out.  vc-clearcase will checkout a directory when needed
and check it in again, but if you need to register (or rename or
delete) several files, a new directory revision will be created
for each operation.  In such a case, it might be useful to
checkout/checkin the directory explicitely, so that a single
directory revision is created instead."
  (interactive "D")
  (setq dir (expand-file-name dir))
  (if (member (cleartool "desc -fmt \"%%Rf\" \"%s\"" dir)
	      '("reserved" "unreserved"))
      (message "%s already checked out" dir)
      (with-temp-message (format "Checking out %s" dir)
	(cleartool "checkout -nc \"%s\"" dir))))

;;;;;; checkin-directory
;;;###autoload
(defun vc-clearcase-checkin-directory (dir)
  "Checkin directory DIR, or do nothing if already checked in.
See `vc-clearcase-checkout-directory' for why this function might
be usefull."
  (interactive "D")
  (setq dir (expand-file-name dir))
  (if (equal "" (cleartool "desc -fmt \"%%Rf\" \"%s\"" dir))
      (message "%s is not checked out" dir)
      (with-temp-message (format "Checking in %s" dir)
	(cleartool "checkin -nc \"%s\"" dir))))

;;;;;; list-checkouts
(defconst cleartool-lsco-fmt
  (concat "Working file: %n\n"
	  "revision %PVn (%Rf)\n"
	  "user: %u; view: %Tf; date: %Sd (%Ad days ago)\n\n"
	  "%c")
  "Format string to use when listing checkouts.")

;;;###autoload
(defun vc-clearcase-list-checkouts (dir &optional prefix-arg)
  "List the checkouts of the current user in DIR.
If PREFIX-ARG is present, an user name can be entered, and all
the views are searched for checkouts of the specified user.  If
the entered user name is empty, checkouts from all the users on
all the views are listed."
  (interactive "DList checkouts in directory: \nP")
  (when (string-match "\\(\\\\\\|/\\)$" dir)
    (setq dir (replace-match "" nil nil dir)))
  (setq dir (expand-file-name dir))
  (let ((user-selection
	 (if prefix-arg
	     (let ((u (read-from-minibuffer "User: ")))
	       (unless (string= u "")
		 (list "-user" u)))
	     (list "-me" "-cview")))
	(other-options (list "-recurse" "-fmt" cleartool-lsco-fmt dir)))
    (with-current-buffer (get-buffer-create "*clearcase-lsco*")
      (let ((inhibit-read-only t))
	(erase-buffer)
	(setq default-directory dir)
	(insert "Listing checkouts in " dir "\n")
	(insert "Cleartool command: "
		(format "%S" (append user-selection other-options))
		"\n")
	(vc-clearcase-log-view-mode)
	(let ((process
	       (cleartool-do
		"lsco"
		(append user-selection other-options) (current-buffer))))
	  (switch-to-buffer-other-window (process-buffer process)))))))

;;;;;; update-view
;;;###autoload
(defun vc-clearcase-update-view (dir prefix-arg)
  "Run a cleartool update command in DIR and display the results.
With PREFIX-ARG, run update in preview mode (no actual changes
are made to the views)."
  (interactive "DUpdate directory: \nP")
  (when (string-match "[\\\/]+$" dir)
    (setq dir (substring dir 0 (match-beginning 0))))
  (setq dir (expand-file-name dir))
  (with-current-buffer (get-buffer-create "*clearcase-update*")
    (setq buffer-read-only t)
    (let ((inhibit-read-only t))
      (erase-buffer)
      (when prefix-arg (insert "*PREVIEW* "))
      (insert "Updating directory " dir "\n")
      (let ((options (list "-force" "-rename" dir)))
	(when prefix-arg (setq options (cons "-print" options)))
	(let ((process (cleartool-do "update" options (current-buffer))))
	  (switch-to-buffer-other-window (process-buffer process))
	  ;; TODO: how do we refresh all the files that were loaded
	  ;; from this view?
	  )))))

;;;;;; label-diff-report
(when (fboundp 'define-button-type)
  (define-button-type 'vc-clearcase-start-ediff-button
      'face 'default
      'help-echo "mouse-2, RET: Compare the two file revisions with Ediff"
      'follow-link t
      'action (lambda (button)
		(require 'ediff)
		(declare (special ediff-version-control-package))
		(let ((file-name (button-get button 'file-name))
		      (revision-1 (button-get button 'revision-1))
		      (revision-2 (button-get button 'revision-2)))
		  (with-current-buffer (find-file-noselect file-name)
		    (funcall
		     (intern (format "ediff-%S-internal"
				     ediff-version-control-package))
		     revision-1 revision-2 nil))))
      'skip t))

;;;###autoload
(defun vc-clearcase-label-diff-report (dir label-1 label-2)
  "Report the changed file revisions between labels.
A report is prepared in the *label-diff-report* buffer for the
files in DIR that have different revisions between LABEL-1
and LABEL-2'."
  (interactive
   (let ((d (read-file-name "Report on directory: "
			    default-directory default-directory t nil)))
     (assert (file-directory-p d))
     (let* ((vob (clearcase-vob-tag-for-path d))
	    (l1 (clearcase-read-label "Label 1 (newer): " vob))
	    (l2 (clearcase-read-label "Label 2 (older): " vob nil t)))
       (list d l1 l2))))
  (setq dir (expand-file-name dir))
  (message "Fetching label differences...")
  (let ((diff (vc-clearcase-get-label-differences dir label-1 label-2))
	;; the format string for a line in the report
	line-fmt)
    (setq diff (sort* diff 'string< :key 'car))
    (loop for (file rev-1 rev-2) in diff
       maximize (length file) into file-len
       maximize (length rev-1) into lb1-len
       maximize (length rev-2) into lb2-len
       finally do
       (setq line-fmt (format "%% 3d    %%-%ds    %%-%ds    %%-%ds"
			      file-len lb1-len lb2-len)))

    (with-current-buffer (get-buffer-create "*label-diff-report*")
      ;; these are declared in ps-print.el, but I want to avoid an
      ;; (eval-when-compile (require 'ps-print))
      (declare
       (special ps-landscape-mode ps-number-of-columns ps-zebra-stripes))
      (set (make-local-variable 'ps-landscape-mode) 'landscape)
      (set (make-local-variable 'ps-number-of-columns) 1)
      (set (make-local-variable 'ps-zebra-stripes) t)

      (setq default-directory dir)
      (erase-buffer)
      (buffer-disable-undo)
      (insert (format "Directory: %s\nLabel 1: %s\nLabel 2: %s\n\n"
		      dir label-1 label-2))
      (let ((header (format line-fmt 0 "File" label-1 label-2)))
	(insert header)
	(insert "\n")
	(insert (make-string (length header) ?=)))
      (insert "\n")

      (loop for (file rev-1 rev-2) in diff
	 count 1 into pos
	 do (progn
	      (if (fboundp 'insert-text-button)
		  (insert-text-button
		   (format line-fmt pos file rev-1 rev-2)
		   'type 'vc-clearcase-start-ediff-button
		   'file-name file 'revision-1 rev-1 'revision-2 rev-2)
		  (insert (format line-fmt pos file rev-1 rev-2)))
	      (insert "\n")))

      (goto-char (point-min))
      (buffer-enable-undo)
      (pop-to-buffer (current-buffer))))
  (message "Fetching label differencess...done."))

;;;;;; list-view-private-files
;;;###autoload
(defun vc-clearcase-list-view-private-files (dir)
  "List the view private files in DIR.
You can edit the files using 'find-file-at-point'"
  (interactive "DReport on directory: ")
  (setq dir (expand-file-name dir))
  (let ((buf (get-buffer-create "*clearcase-view-private-files*")))
    (with-current-buffer buf
      (buffer-disable-undo)
      (erase-buffer)
      (cd dir)
      (insert (format "View private files in %s:\n\n" dir))
      (cleartool-do "ls" (list "-recurse" "-short" "-view_only") buf))
    (pop-to-buffer buf)))


;;;;;; configspec editor

(defvar clearcase-edcs-view-tag nil
  "The name of the view whose configspec we are editing.")

;; NOTE: for some configspecs cleartool will want to ask questions, I
;; didn't find a way to turn that off.

(defun clearcase-setcs (&optional buffer view-tag)
  "Set the configspec found in BUFFER to the VIEW-TAG.

If buffer is nil, the current buffer is used.  If view-tag is
nil, the value of clearcase-edcs-view-tag is used (local to
buffer).  This function should be invoked on a buffer setup by
`vc-clearcase-edcs'.

NOTE: we can only set the configspec if view-tag has an
associated vprop to tell us if it's a dynamic or static view.
This usually means you have to visit a file in that view before
you can set the configspec.  This note is here, because
`vc-clearcase-edcs' allows you to inspect the configspec of ANY
view accessible from this machine."
  (interactive (list (current-buffer)
		     (with-current-buffer (current-buffer)
		       clearcase-edcs-view-tag)))
  (let ((vprop (clearcase-get-vprop view-tag))
	(configspec (buffer-file-name buffer)))
    (unless configspec (error "Buffer has no file associated with it"))
    (unless (or (clearcase-dynamic-view-p vprop)
		(clearcase-snapshot-view-p vprop))
      (error "Nothing known about %s.  Visit a file in the view first"
	     view-tag))
    (when (buffer-modified-p buffer)
      (if (yes-or-no-p (format "Save %s? " configspec))
	  (save-buffer buffer)
	  (error "Aborted")))
    (cond
      ((clearcase-dynamic-view-p vprop)
       ;; in a dynamic view, we simply set the configspec, than
       ;; trigger a re-sync on all the visited files from that view.
       (cleartool "setcs -tag %s \"%s\"" view-tag configspec)
       (message "%s's confispec updated." view-tag)
       (clearcase-refresh-files-in-view view-tag))

      ((clearcase-snapshot-view-p vprop)
       ;; in a snapshot view, a update will be triggered, so we set
       ;; the configspec with a cleartool-do command, and trigger
       ;; the re-sync in its finished callback.
       (with-current-buffer (get-buffer-create "*clearcase-setcs*")
	 (let ((inhibit-read-only t))
	   (erase-buffer)
	   (cd (clearcase-vprop-root-path vprop))
	   (let ((process
		  (cleartool-do "setcs"
				(list "-tag" view-tag configspec)
				(current-buffer))))
	     (switch-to-buffer-other-window (process-buffer process))
	     ;; reuse this variable to hold the view tag in the update
	     ;; buffer.
	     (set (make-local-variable 'clearcase-edcs-view-tag) view-tag)
	     (setq cleartool-finished-function
		   '(lambda ()
		     (clearcase-refresh-files-in-view
		      clearcase-edcs-view-tag))))))))))

(defun clearcase-setcs-and-kill-buffer (&optional buffer view-tag)
  "Set the configspec found in BUFFER to the VIEW-TAG than kill the buffer."
  (interactive (list (current-buffer)
		     (with-current-buffer (current-buffer)
		       clearcase-edcs-view-tag)))
  (clearcase-setcs buffer view-tag)
  (let ((window (get-buffer-window buffer t)))
    (when (and window (not (window-dedicated-p window)))
      (ignore-errors (delete-window window))))
  (kill-buffer buffer))

(define-derived-mode clearcase-edcs-mode fundamental-mode
  "Configspec"
  "Generic mode to edit clearcase configspecs."
  (make-local-variable 'clearcase-edcs-view-tag)
  ;; 'adapted' from values in emacs-lisp-mode
  (setq comment-start "#"
	comment-start-skip "\\(\\(^\\|[^\\\\\n]\\)\\(\\\\\\\\\\)*\\)#+ *"
	comment-end ""
	comment-end-skip nil)
  (font-lock-mode t))

;; Provide a shorter alias for the edcs mode.  This is useful if you
;; want to keep configspecs separately and have mode tags in them.
(defalias 'edcs-mode 'clearcase-edcs-mode)


(easy-mmode-defmap clearcase-edcs-mode-map
		   '(("\C-c\C-s" . clearcase-setcs)
		     ("\C-c\C-c" . clearcase-setcs-and-kill-buffer))
		   "Keymap for Clearcase Edit Configspec mode")

(modify-syntax-entry ?\# "<" clearcase-edcs-mode-syntax-table)
(modify-syntax-entry ?\n ">" clearcase-edcs-mode-syntax-table)


;;;###autoload
(defun vc-clearcase-edcs (view-tag)
  "Fetch the config spec for VIEW-TAG and pop up a buffer with it.
In interactive mode, prompts for a view-tag name with the default
of the current file's view-tag."
  (interactive
   (list
    (clearcase-read-view-tag
     "Edit configspec for view: "
     ;; get an initial view-tag if possible.
     (let ((file (buffer-file-name (current-buffer))))
       (when (and file (vc-clearcase-registered file))
	 (clearcase-fprop-view-tag (clearcase-file-fprop file)))))))

  (message "Fetching configspec for %s" view-tag)
  (let ((tid (cleartool-ask (concat "catcs -tag " view-tag) 'nowait))
	(csfile (format "%s%s.configspec" temporary-file-directory view-tag)))
    (with-current-buffer (find-file-noselect csfile)
      (clearcase-edcs-mode)
      (setq clearcase-edcs-view-tag view-tag)
      (buffer-disable-undo)
      (erase-buffer)
      (insert (cleartool-wait-for tid))
      (buffer-enable-undo)
      (goto-char (point-min))
      (pop-to-buffer (current-buffer))
      (message "Edit your configspec.  Type C-c C-c when done."))))

;;;;;; start-view
;;;###autoload
(defun vc-clearcase-start-view (view-tag)
  "Start the dynamic view for VIEW-TAG.
In interactive mode, prompts for a view-tag name."
  (interactive (list (clearcase-read-view-tag "Start dynamic view: ")))
  (message "Starting %s dynamic view..." view-tag)
  (message (cleartool "startview %s" view-tag))
  (message "Starting %s dynamic view...done." view-tag))

;;;; Update vc keymap

;;; bind the extra clearcase commands to keys and menus in the vc
;;; keymap

;;;###autoload
(progn
  (define-key vc-prefix-map "e" 'vc-clearcase-edcs)
  (define-key vc-prefix-map "f" 'vc-clearcase-start-view)
  (define-key vc-prefix-map "j" 'vc-clearcase-gui-vtree-browser)
  (define-key vc-prefix-map "o" 'vc-clearcase-list-checkouts)
  (define-key vc-prefix-map "p" 'vc-clearcase-update-view)
  (define-key vc-prefix-map "t" 'vc-clearcase-what-view-tag)
  (define-key vc-prefix-map "w" 'vc-clearcase-what-rule)
  (define-key vc-prefix-map "y" 'vc-clearcase-what-version))

;; 'borrowed' from pcvs-defs.el, Clearcase commands that are not file
;; related will go in a Clearcase menu under Tools.
;;;###autoload
(defvar clearcase-global-menu)

;;;###autoload
(defvar clearcase-global-menu-map (make-sparse-keymap))

;;;###autoload
(easy-menu-define clearcase-global-menu clearcase-global-menu-map
  "Menu for the extra (non-file related) ClearCase functionality"
  '("ClearCase"
    ["Checkout directory..." vc-clearcase-checkout-directory t]
    ["Checkin directory..." vc-clearcase-checkin-directory t]
    "----"
    ["Start dynamic view..." vc-clearcase-start-view t]
    ["Edit Configspec..." vc-clearcase-edcs t]
    ["Update snapshot view..." vc-clearcase-update-view t]
    ["List Checkouts..." vc-clearcase-list-checkouts t]
    ["List View Private Files..." vc-clearcase-list-view-private-files t]
    ["Label diff report..." vc-clearcase-label-diff-report t]
    "----"
    ["Report bug in vc-clearcase..." vc-clearcase-report-bug t]))

;;;###autoload
(easy-menu-add-item
 menu-bar-tools-menu '() clearcase-global-menu "PCL-CVS")

;;;; Debugging aids, reporting bugs

(defun clearcase-version ()
  "Return the clearcase version as a string.
This is the string returned by the cleartool -version command."
  (with-temp-buffer
    (setq cleartool-finished-function (lambda () (throw 'done nil)))
    (cleartool-do "-version" nil (current-buffer))
    (catch 'done (while t (sit-for 0.1)))
    (replace-regexp-in-string "\r\n?" "\n" (buffer-string))))

;; To update vc-clearcase-report-bug, use M-x occur <RET>
;; def\(var\|const\|custom\) <RET>.  `cleartool-last-command-timestamp' is
;; treated specially (see below)

(defconst clearcase-never-report
  '(clearcase-log-view-mode-abbrev-table
    clearcase-log-view-mode-syntax-table
    vc-clearcase-log-view-mode-abbrev-table
    vc-clearcase-log-view-mode-map
    vc-clearcase-log-view-mode-syntax-table
    clearcase-global-menu
    clearcase-global-menu-map
    vc-clearcase-extra-menu
    clearcase-edcs-mode-syntax-table
    clearcase-log-view-mode-map
    clearcase-edcs-mode-map
    clearcase-edcs-mode-abbrev-table
    clearcase-annotate-date-rx
    clearcase-annotate-months
    clearcase-log-view-font-lock-keywords
    clearcase-dir-state-cache
    cleartool-tq

    ;; this is handled specially in `vc-clearcase-report-bug'
    cleartool-last-command-timestamp)
  "A list of variables which we don't include in the error report.
`vc-clearcase-report-bug' will report all variables in the
vc-clearcase package except the ones listed above.  It is much
easier to keep it up-to-date this way.")

;;;###autoload
(defun vc-clearcase-report-bug ()
  "Submit via mail a bug report on vc-clearcase.el."
  (interactive)
  (require 'reporter)
  (let ((reporter-prompt-for-summary-p t)
	(varlist ))

    ;; collect all variables we want to report on
    (mapatoms
     (lambda (a)
       (when (and (boundp a)
		  (string-match "^\\(ah-\\|vc-\\)?clear\\(case\\|tool\\)-"
				(symbol-name a))
		  (not (memq a clearcase-never-report)))
	 (push a varlist)))
     obarray)

    (push (cons 'cleartool-last-command-timestamp
		(lambda (x buf)
		  (let ((name (symbol-name x))
			(value (symbol-value x)))
		    (insert name " " (format "%.3f" value)
			    "; " (format "%.3f" (- (float-time) value))
			    " seconds ago")
		    (lisp-indent-line)
		    (insert "\n"))))
	  varlist)

    ;; sort varlist, as it is easier to search in the error report.
    (setq varlist
	  (sort varlist
		'(lambda (a b)
		  (let ((a-name (symbol-name (if (consp a) (car a) a)))
			(b-name (symbol-name (if (consp b) (car b) b))))
		    (string< a-name b-name)))))

    (reporter-submit-bug-report
     vc-clearcase-maintainer-address "vc-clearcase.el" varlist

     (lambda ()
       (insert "\n\nClearCase version:\n==================\n\n"
	       (clearcase-version))
       (insert "\n\nContents of *cleartool-aborts*:\n"
	       "===============================\n\n")
       (if cleartool-save-stop-data
	   (ignore-errors (insert-buffer-substring
			   (get-buffer "*cleartool-aborts*")))
	   (insert "cleartool-save-stop-data is nil, "
		   "*cleartool-aborts* is not available"))
       (insert "\n")
       (insert "\n\nContents of *cleartool-tq-trace*:\n"
	       "=================================\n\n")
       (let ((buf (get-buffer "*cleartool-tq-trace*")))
	 (if buf
	     (insert-buffer-substring buf)
	     (insert "buffer *cleartool-tq-trace* is not available")))
       (insert "\n")))))

(defvar clearcase-function-to-trace
  '(cleartool-ask cleartool-wait-for cleartool-tq-handler)
  "List of function to trace.
See `clearcase-trace-cleartool-tq' and
`clearcase-untrace-cleartool-tq'")

(defun clearcase-trace-cleartool-tq ()
  "Trace some of the cleartool commands."
  (interactive)
  (let ((trace-buf (get-buffer-create "*cleartool-tq-trace*")))
    (dolist (f clearcase-function-to-trace)
      (trace-function-background f trace-buf))))

(defun clearcase-untrace-cleartool-tq ()
  "Disable tracing of cleartool commands."
  (interactive)
  (dolist (f clearcase-function-to-trace)
    (untrace-function f)))

;;;; Finish up

;; This does not have to be autoloaded, we only need to detect hijacking of
;; files after we load vc-clearcase
(add-hook 'after-save-hook 'clearcase-hijack-file-handler)

;; Version controlled backups for ClearCase files are in the format:
;; file.c.~_main_some_branch_3~.  Similarly, ClearCase will also create
;; 'backups' by appending a .keep or .contrib to the filename. These are not
;; currently not recognized by Emacs, so we add in an auto-mode-alist that
;; strips off the version part so the file type can be properly identified.

;;;###autoload
(let ((backup-regexp "\\.~[a-zA-Z0-9_-~]+\\'")
      (garbage-regexp "\\.\\(contrib\\|keep\\)\\(\\.[0-9]+\\)?\\'"))
  (unless (assoc backup-regexp auto-mode-alist)
    (push (list backup-regexp nil t) auto-mode-alist))
  (unless (assoc garbage-regexp auto-mode-alist)
    (push (list garbage-regexp nil t) auto-mode-alist)))

<<<<<<< HEAD
=======
;; Activate the advices and start cleartool when we are loaded, we will need
;; it anyway (but only if we find the cleartool program (meaning ClearCase is
;; installed on the system)
(when (executable-find cleartool-program)
  (ad-activate 'vc-dired-hook)
  (ad-activate 'vc-version-backup-file-name)
  (ad-activate 'vc-start-logentry)
  (ad-activate 'vc-create-snapshot)
  (cleartool-tq-maybe-start))

>>>>>>> dbd43c36
(defun vc-clearcase-unload-hook ()
  (remove-hook 'after-save-hook 'clearcase-hijack-file-handler)
  (cond
    ((boundp 'find-file-not-found-functions)
     (remove-hook 'find-file-not-found-functions 'clearcase-file-not-found-handler))
    ((boundp 'find-file-not-found-hooks)
     (remove-hook 'find-file-not-found-hooks 'clearcase-file-not-found-handler)))
  (ad-disable-advice
   'vc-dired-hook 'after 'clearcase-clear-dir-state-cache)
  (ad-activate 'vc-dired-hook)
  (ad-disable-advice
   'vc-version-backup-file-name 'after 'clearcase-cleanup-version)
  (ad-activate 'vc-version-backup-file-name)
  (ad-disable-advice
   'vc-start-logentry 'before 'clearcase-prepare-checkin-comment)
  (ad-activate 'vc-start-logentry)
  (ad-disable-advice
   'vc-create-snapshot 'before 'clearcase-provide-label-completion)
  (ad-activate 'vc-create-snapshot)
  ;; unfortunately, I don't know how to restore the autoload for the
  ;; `vc-clearcase-registered' so we remove ourselves completely
  (setq vc-handled-backends (delq 'CLEARCASE vc-handled-backends)))

(add-hook 'vc-clearcase-unload-hook 'vc-clearcase-unload-hook)

<<<<<<< HEAD
;; Activate the advices and start cleartool when we are loaded, we will need
;; it anyway (but only if we find the cleartool program (meaning ClearCase is
;; installed on the system)
(cond ((not (executable-find cleartool-program))
       (message "cleartool executable not found, disabling vc-clearcase"))
      ((> emacs-major-version 22)
       (message "this version of vc-clearcase only works with GNU Emacs 22"))
      (t
       (ad-activate 'vc-dired-hook)
       (ad-activate 'vc-version-backup-file-name)
       (ad-activate 'vc-start-entry)
       (ad-activate 'vc-create-snapshot)
       (cleartool-tq-maybe-start)))

;; Bug 1818879: Only add 'CLEARCASE to `vc-handled-backends' and start the
;; transaction queue when we can find cleartool.

;;;###autoload
(when (and (executable-find cleartool-program)
           (<= emacs-major-version 22))
  (cond
    ((boundp 'find-file-not-found-functions)
     (add-hook 'find-file-not-found-functions 
               'clearcase-file-not-found-handler))
    ((boundp 'find-file-not-found-hooks)
     (add-hook 'find-file-not-found-hooks 
               'clearcase-file-not-found-handler)))
  (if (boundp 'vc-handled-backends)
      (unless (memq 'CLEARCASE vc-handled-backends)
	(setq vc-handled-backends (nconc vc-handled-backends '(CLEARCASE))))
      (setq vc-handled-backends '(RCS CVS CLEARCASE))))

;; compatibility with previous version

;;;###autoload
(define-obsolete-variable-alias
    'ah-clearcase-cleartool-program 'cleartool-program)

;;;###autoload
(define-obsolete-variable-alias
    'ah-clearcase-vtree-program 'clearcase-vtree-program)

;;;###autoload
(define-obsolete-variable-alias
    'ah-cleartool-timeout 'cleartool-timeout)

;;;###autoload
(define-obsolete-variable-alias
    'ah-cleartool-idle-timeout 'cleartool-idle-timeout)

;;;###autoload
(define-obsolete-variable-alias
    'ah-cleartool-save-stop-data 'cleartool-save-stop-data)

;;;###autoload
(define-obsolete-variable-alias
    'ah-clearcase-checkout-comment-type 'clearcase-checkout-comment-type)

;;;###autoload
(define-obsolete-variable-alias
    'ah-clearcase-checkout-policy 'clearcase-checkout-policy)

;;;###autoload
(define-obsolete-variable-alias
    'ah-clearcase-rmbranch-on-revert-flag 'clearcase-rmbranch-on-revert-flag)

;;;###autoload
(define-obsolete-variable-alias
    'ah-clearcase-diff-cleanup-flag 'clearcase-diff-cleanup-flag)

;;;###autoload
(define-obsolete-variable-alias
    'ah-clearcase-use-external-diff 'clearcase-use-external-diff)

;;;###autoload
(define-obsolete-variable-alias
    'ah-clearcase-no-label-action 'clearcase-no-label-action)

;;;###autoload
(define-obsolete-variable-alias
    'ah-clearcase-confirm-label-move 'clearcase-confirm-label-move)

=======
>>>>>>> dbd43c36
(provide 'vc-clearcase)

;;; Local Variables:
;;; mode: emacs-lisp
;;; mode: outline-minor
;;; outline-regexp: ";;;;+"
;;; End:

;;; vc-clearcase.el ends here<|MERGE_RESOLUTION|>--- conflicted
+++ resolved
@@ -499,15 +499,9 @@
   "The last command given to cleartool to create this output buffer.")
 
 (dolist (var '(cleartool-mode-line
-<<<<<<< HEAD
-	    cleartool-finished-function
-	    cleartool-kill-buffer-when-done
-	    cleartool-last-command))
-=======
 	       cleartool-finished-function
 	       cleartool-kill-buffer-when-done
 	       cleartool-last-command))
->>>>>>> dbd43c36
   (make-variable-buffer-local var)
   (put var 'permanent-local t))
 
@@ -3609,19 +3603,6 @@
   (unless (assoc garbage-regexp auto-mode-alist)
     (push (list garbage-regexp nil t) auto-mode-alist)))
 
-<<<<<<< HEAD
-=======
-;; Activate the advices and start cleartool when we are loaded, we will need
-;; it anyway (but only if we find the cleartool program (meaning ClearCase is
-;; installed on the system)
-(when (executable-find cleartool-program)
-  (ad-activate 'vc-dired-hook)
-  (ad-activate 'vc-version-backup-file-name)
-  (ad-activate 'vc-start-logentry)
-  (ad-activate 'vc-create-snapshot)
-  (cleartool-tq-maybe-start))
-
->>>>>>> dbd43c36
 (defun vc-clearcase-unload-hook ()
   (remove-hook 'after-save-hook 'clearcase-hijack-file-handler)
   (cond
@@ -3647,7 +3628,6 @@
 
 (add-hook 'vc-clearcase-unload-hook 'vc-clearcase-unload-hook)
 
-<<<<<<< HEAD
 ;; Activate the advices and start cleartool when we are loaded, we will need
 ;; it anyway (but only if we find the cleartool program (meaning ClearCase is
 ;; installed on the system)
@@ -3730,8 +3710,6 @@
 (define-obsolete-variable-alias
     'ah-clearcase-confirm-label-move 'clearcase-confirm-label-move)
 
-=======
->>>>>>> dbd43c36
 (provide 'vc-clearcase)
 
 ;;; Local Variables:
