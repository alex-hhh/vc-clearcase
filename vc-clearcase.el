;; vc-clearcase.el --- support for ClearCase version control system
;; Emacs23 version, search for TODO (Emacs23) for problems
;;
;; Copyright (C) 2006, 2007, 2008 Alexandru Harsanyi
;;
;; This program is free software; you can redistribute it and/or modify
;; it under the terms of the GNU General Public License as published by
;; the Free Software Foundation; either version 2 of the License, or
;; (at your option) any later version.
;;
;; This program is distributed in the hope that it will be useful,
;; but WITHOUT ANY WARRANTY; without even the implied warranty of
;; MERCHANTABILITY or FITNESS FOR A PARTICULAR PURPOSE.  See the
;; GNU General Public License for more details.
;;
;; You should have received a copy of the GNU General Public License
;; along with this program; if not, write to the Free Software
;; Foundation, Inc., 51 Franklin St, Fifth Floor, Boston, MA  02110-1301  USA
;;

;; Author: Alexandru Harsanyi (haral@users.sourceforge.net)
;; Created: 28 July 2004
;; Keywords: version-control, clearcase
;; Homepage: http://sourceforge.net/projects/vc-clearcase/

;;; Commentary:
;;
;; vc-clearcase.el is a ClearCase integration package that works as a
;; client to the Emacs VC package.  In addition to the standard VC
;; functionality, this package also allows you to update static views,
;; edit a view's configspec, list checkouts and start the version tree
;; browser GUI on a file.  Once the package is loaded, these
;; additional commands will show up in the Tools/Version Control menu.
;;

;;;; Documentation Notes

;;;;; Installation:
;;
;;
;; 1/ Copy this directory under the site-lisp directory of your GNU/Emacs
;; installation.
;;
;; 2/ Byte compile vc-clearcase.el and ucm.el.  You can do it from inside
;; Emacs, or from the command line:
;;
;;   % emacs -batch -f batch-byte-compile vc-clearcase.el
;;   % emacs -batch -f batch-byte-compile ucm.el
;;
;; 3/ Add the following line to your initialisation file (~/.emacs.el):
;;
;;   (load "vc-clearcase-auto")
;;


;;; Code:

;;;; Initial requires and setup

(require 'tq)
(require 'vc-hooks)
(require 'vc)
(require 'log-view)

;; Bug 1608947: This is needed at runtime for the `find' call.
(require 'cl)

;; This is present in Emacs 22.  If it is available, we provide
;; 'hyperlinks' in the *label-diff-report* buffer.
(unless (featurep 'button)
  (load "button" 'nomessage 'noerror))


(eval-when-compile
  (require 'cc-defs)                    ; for c-point
  (require 'trace) ; avoid compiler complaint w.r.t undefined untrace-function
  )

(defconst vc-clearcase-version "3.0")

(defconst vc-clearcase-maintainer-address "haral@users.sourceforge.net")

;;;###autoload
(defgroup vc-clearcase nil
  "Support for the ClearCase version control system."
  :group 'tools)

;;;###autoload
(defcustom cleartool-program "cleartool"
  "The name of the cleartool executable."
  :type 'string
  :group 'vc-clearcase)

(defcustom clearcase-vtree-program
  (if (eq system-type 'windows-nt)
      "clearvtree"
      "xlsvtree")
  "The name of the Version Tree Browser program."
  :type 'string
  :group 'vc-clearcase)

;;;; Cleartool transaction queue interface

;; ClearCase is slow.  Two techniques are used to improve the
;; responsiveness of Emacs when doing version-control operations.
;; First, cleartool is only started once (via a transaction queue),
;; and all VC commands use it for all the work.  Second, the VC
;; commands try to anticipate what information will be needed and ask
;; cleartool in advance for it.  By the time it is actually needed, it
;; will already be available, or at least the time to wait for it will
;; be shorter.  For example vc-clearcase-registered will also ask for
;; the files version (but does not wait for the answer), by the time
;; vc-clearcase-state-heuristic is called, the information will
;; hopefully be available.
;;
;; The 'user' functions from this section are `cleartool-ask' and
;; `cleartool-wait-for'.


(defvar cleartool-tq nil
  "The transaction queue to cleartool.")

(defvar cleartool-next-command 1
  "Command counter for cleartool commands.

Used to track if someone else is sending commands to cleartool,
or if two commands were sent in one go (e.g. \"cd\nls\n\")")

(defconst cleartool-status-rx
  (concat "Command \\([0-9]+\\) returned status \\([0-9]+\\)[ \t\r\n]+"
	  ;; under Windows NT, we communicate with cleartool using
	  ;; pipes (instead of PTY's, and cleartool won't output a
	  ;; prompt...
	  (unless (eq system-type 'windows-nt)
	    "cleartool \\([0-9]+\\)+>[ \t\r\n]+"))
  "Regexp to match the end of each cleartool result.

If it does not match properly, tq will never pass back the answer
to us." )

(defconst cleartool-question-rx
  "\\(\\[yes\\]\\|\\[no\\]\\)[ \t\r\n]*$"
  "A regexp that matches a question asked by cleartool.")

(defconst cleartool-tq-rx
  (concat "\\(" cleartool-status-rx
	  "\\)\\|\\(" cleartool-question-rx "\\)"))

(defcustom cleartool-timeout 20
  "Timeout (in seconds) for cleartool commands.
This is actually the amount of time cleartool has to be inactive
when receiving data from it, not the total transaction time."
  :type 'integer
  :group 'vc-clearcase)

(defcustom cleartool-idle-timeout 900   ; 15 minutes
  "Kill the cleartool command if idle for this many seconds.
The reason for this variable is that cleartool seems unresponsive
after long periods of inactivity.  Note that cleartool will only
be killed when we try to use it for a new command and the idle
timer has expired."
  :type 'integer
  :group 'vc-clearcase)


(defvar cleartool-last-command-timestamp (float-time)
  "Time-stamp when the last cleartool command was issued.
Used by `cleartool-ask' to know when to restart cleartool.")

(defvar cleartool-ctid 0
  "The ID of the last completed transaction.
This is an incrementing number, any transaction ID that is less
than this value is considered completed.")

(defvar cleartool-ntid 1
  "The next transaction id.
Whenever `cleartool-ask' en-queues a transaction, it increments
this value.")

(defvar cleartool-terr nil
  "Assoc list of (tid . error-message).
Transactions that have errors will have their tid's and error
messages stored in this list.  `cleartool-wait-for' will check
this list and signal an error with the error message." )

(defvar cleartool-tresults nil
  "Assoc list of (tid . answer).
Transactions that don't have a callback function attached, will
have their answer stored here for retrieval by
'cleartool-wait-for'.")

;; Create an error that will be signalled when Cleartool reports an
;; error.  We need it so we can filter errors that come from cleartool
;; itself (which we might want to ignore) and other errors.
(put 'cleartool-error-not-a-vob-object
     'error-conditions
     '(error cleartool-error cleartool-error-not-a-vob-object))
(put 'cleartool-error-not-a-vob-object 'error-message "ClearCase error")

(put 'cleartool-error-label-not-found
     'error-conditions
     '(error cleartool-error cleartool-error-label-not-found))
(put 'cleartool-error-label-not-found 'error-message "ClearCase error")

(put 'cleartool-error
     'error-conditions
     '(error cleartool-error))
(put 'cleartool-error 'error-message "ClearCase error")

(defun cleartool-signal-error (message)
  "Signal a cleartool-error with MESSAGE as an argument."
  ;; Remove the "cleartool: Error: " message as it is annoying and just takes
  ;; up space.
  (while t
    (signal
     (cond ((or (string-match "^cleartool: Error: Not a vob object: " message)
		(string-match "^cleartool: Error: Unable to access " message))
	    'cleartool-error-not-a-vob-object)
	   ((string-match "^cleartool: Error: Label type not found: " message)
	    'cleartool-error-label-not-found)
	   (t
	    'cleartool-error))
     (list
      ;; make the error mesasge look nicer
      (replace-regexp-in-string
       "\n$" ""
       (replace-regexp-in-string
	"\"" "'"
	(replace-regexp-in-string "cleartool: Error: " "" message)))))))

(defun cleartool-tq-sentinel (process event)
  "Sentinel for the cleartool PROCESS.
Cleans up properly if cleartool exits.  EVENT is not used."
  (let ((status  (process-status process))
	(exit-status (process-exit-status process))
	(pbuffer (process-buffer process)))
    (when (memq status '(signal exit))
      (when (null (buffer-name pbuffer))
	(message "Cleartool process buffer was killed"))
      (cleartool-tq-stop)
      (kill-buffer pbuffer))))

(defun cleartool-tq-start ()
  "Start the transaction queue to cleartool."
  (let ((default-directory (expand-file-name "~")))
    (let ((process
	   (start-process "cleartool" " *cleartool*"
			  cleartool-program "-status")))
      (when (not (eq system-type 'windows-nt))
	;; on systems other than windows-nt, cleartool will print a prompt
	;; when it starts up and tq will complain about it.  In these cases,
	;; we wait until the prompt is printed, and start the tq after that.
	(with-timeout (5 (error "Timeout waiting for cleartool to start"))
	  (with-current-buffer (get-buffer " *cleartool*")
	    (goto-char (point-min))
	    (while (not (looking-at "cleartool 1> $"))
	      (accept-process-output process 2)
	      (goto-char (point-min)))
	    (erase-buffer))))
      (set-process-sentinel process 'cleartool-tq-sentinel)
      (set-process-query-on-exit-flag process nil)
      (setq cleartool-tq (tq-create process)
	    cleartool-next-command 1
	    cleartool-last-command-timestamp (float-time)))))


(defcustom cleartool-save-stop-data nil
  "When t, print a report each time cleartool is stopped.
The report is appended to the *cleartool-aborts* buffer."
  :type 'boolean
  :group 'vc-clearcase)

(defun cleartool-tq-stop ()
  "Stop the transaction queue to cleartool and kill cleartool."
  (when cleartool-tq
    (unwind-protect
	 (when cleartool-save-stop-data
	   (with-current-buffer (get-buffer-create "*cleartool-aborts*")
	     (insert "\n\f\n" (current-time-string) "\n"
		     (format "cleartool-ctid: %d\n" cleartool-ctid)
		     (format "cleartool-ntid: %d\n" cleartool-ntid)
		     (format "cleartool-next-command: %d\n"
			     cleartool-next-command))
	     (insert "cleartool-terr:\n")
	     (dolist (x cleartool-terr)
	       (insert (format "    %d    %s\n" (car x) (cdr x))))
	     (insert "\ncleartool-tresults:\n")
	     (dolist (x cleartool-tresults)
	       (insert (format "    %d    %s\n" (car x) (cdr x))))
	     (insert "\ntq-buffer:")
	     (let ((b (tq-buffer cleartool-tq)))
	       (if (and b (buffer-name b))
		   (insert
		    (with-current-buffer (tq-buffer cleartool-tq)
		      (buffer-substring-no-properties (point-min) (point-max))))
		   (insert "*** tq-buffer was killed ***")))))

      ;; Bug 1564792: make sure we run this part even if the code
      ;; above fails.

      (tq-close cleartool-tq)
      (setq cleartool-next-command 0)
      (setq cleartool-tq nil)

      ;; mark all pending transactions as aborted
      (while (< cleartool-ctid (1- cleartool-ntid))
	(incf cleartool-ctid)
	(push (cons cleartool-ctid "cleartool command was aborted")
	      cleartool-terr)))))

(defsubst cleartool-tq-maybe-start ()
  "Start the transaction queue to cleartool, if not already started."
  (unless (and cleartool-tq
	       ;; Bug 1564792: check if someone killed the tq buffer.
	       (let ((b (tq-buffer cleartool-tq)))
		 (if (and b (buffer-name b))
		     t
		     (message "cleartool tq-buffer was killed")
		     nil)))
    (setq cleartool-tq nil)
    (cleartool-tq-start))
  cleartool-tq)

(defun cleartool-tq-handler (closure answer)
  "Handle responses from cleartool-tq.

CLOSURE the closure that was en-queued with `cleartool-ask', it
is a vector containing the transaction id plus the closure and
function that were passed to `cleartool-ask' (the last two
might be null).

ANSWER is the string that was received from cleartool.

The function checks the command index and status received from
cleartool, updates the completed transaction
id ('cleartool-ctid') and either stores the answer in
`cleartool-terr' or `cleartool-tresults' for later
retrieval by `cleartool-wait-for', or calls the function
callback with the answer."

  ;; NOTE: emacs will save the match data, so we can do regexps
  ;; without the need of a save-match-data form.
  (let ((tid (aref closure 0))
	(cb-closure (aref closure 1))
	(cb (aref closure 2)))
    (cond ((string-match cleartool-status-rx answer)
	   (let ((cmd (string-to-number (match-string 1 answer)))
		 (status (string-to-number (match-string 2 answer))))
	     (unless (= cleartool-next-command cmd)
	       ;; transaction queue is out of sync, stop it
	       (cleartool-tq-stop)
	       (error "Unexpected command index received"))
	     ;; it's the command we're expecting
	     (incf cleartool-next-command)
	     (let ((result (replace-match "" t t answer)))
	       (setq cleartool-ctid tid) ; assume tid's always grow
	       (cond ((> status 0)
		      (push (cons tid result) cleartool-terr))
		     (cb                ; do we have a callback function?
		      (funcall cb cb-closure result))
		     (t
		      (push (cons tid result) cleartool-tresults))))))
	  ((string-match cleartool-question-rx answer)
	   (push (cons tid answer) cleartool-terr))
	  (t
	   (error
	    "Answer does not have a status in cleartool-tq-handler")))))

(defun cleartool-wait-for (tid &optional timeout)
  "Wait for TID to complete, return the result or signal an error.

Wait in TIMEOUT seconds intervals, or, if TIMEOUT is nil, wait
`cleartool-timeout' seconds.  If during this time, cleartool
has written something to the output, we wait another interval.
That is, if a transaction takes a very long time to complete, but
cleartool appears to be working, we don't stop it.

If transaction-id has completed, search `cleartool-terr' for
an error message associated with that transaction, and if found,
signals an error.  Otherwise look in `cleartool-tresults' for
a result for the transaction and returns that.  Else return t.

NOTE: a successful transaction might not have a result
associated, as `cleartool-tq-handler' passes the result to the
callback function if that is available."

  (assert tid nil "nil `tid' passed to cleartool-wait-for")

  ;; we use an external loop so that if the with-timeout form exits
  ;; but the process has sent some data we can start the wait again.
  ;; We don't want to abort a cleartool command that is sending us
  ;; lots of data and takes longer than our timeout.
  (while (< cleartool-ctid tid)
    (let (received-some-data
	  (cleartool-process (tq-process cleartool-tq)))
      (with-timeout ((or timeout cleartool-timeout))
	(while (< cleartool-ctid tid)
	  (setq received-some-data
		(or received-some-data
		    ;; will return t if some data was received
		    (accept-process-output cleartool-process 2 0 t)))

	  ;; Hmm, sometimes the input from cleartool is not processed
	  ;; in accept-process-output and we need to call sit-for with
	  ;; a non zero argument.  This occurs when we 'uncheckout' a
	  ;; revision.  It will loop forever (outer while) since
	  ;; `cleartool-tq-handler' is not called to increment
	  ;; `cleartool-ctid'.  There's some race condition here,
	  ;; but I'm not sure what it is.  Do not remove the sit-for
	  ;; call without understanding what it does.  If you remove
	  ;; it, it will work in 99% of the cases and fail
	  ;; mysteriously in 1%.
	  (when (< cleartool-ctid tid)
	    (sit-for 0.5))))

      (when (and (not received-some-data)
		 (< cleartool-ctid tid))
	;; so our transaction is not yet complete and cleartool
	;; hasn't written anything for us.  Assume that cleartool
	;; is hung and kill it.
	(cleartool-tq-stop)
	(cleartool-tq-start)
	(error "Cleartool timed out"))))

  ;; if we are here, the transaction is complete.

  ;; see if we have an error and signal it
  (let ((err (assq tid cleartool-terr)))
    (when err
      (setq cleartool-terr (assq-delete-all tid cleartool-terr))
      (cleartool-signal-error (cdr err))))

  ;; else search for a result
  (let ((result (assq tid cleartool-tresults)))
    (if result
	;; if we have a result, delete it from the list and return it
	(progn
	  (setq cleartool-tresults
		(assq-delete-all tid cleartool-tresults))
	  (cdr result))
	;; else return t, meaning that the transaction is complete but
	;; it returned no data.
	t)))

(defun cleartool-ask (question &optional wait closure fn)
  "En-queue QUESTION to the cleartool-tq.

If WAIT is different than 'nowait, the transaction is waited for
with `cleartool-wait-for' and returns whatever
`cleartool-wait-for' returns.  Otherwise the the transaction
id is returned (you will have to wait for it yourself).  If
CLOSURE and FN are specified, fn will be called when the
transaction is complete as funcall(fn closure answer)."
  (when (> (- (float-time) cleartool-last-command-timestamp)
	   cleartool-idle-timeout)
    (message "Cleartool is idle for too long, restarting...")
    (let ((cleartool-save-stop-data nil))
      ;; stop cleartool without dumping state to the
      ;; *cleartool-aborts* buffer.
      (cleartool-tq-stop))
    (message nil))
  (setq cleartool-last-command-timestamp (float-time))
  (cleartool-tq-maybe-start)
  (let ((tid cleartool-ntid)
	(command (concat question "\n")))
    (incf cleartool-ntid)
    (tq-enqueue cleartool-tq command cleartool-tq-rx
		(vector tid closure fn) 'cleartool-tq-handler)
    (if (eq wait 'nowait)
	tid
	(cleartool-wait-for tid))))

(defsubst cleartool (string &rest objects)
  "Shorthand for (clartool-ask (format STRING OBJECTS))."
  (cleartool-ask (apply 'format string objects)))

(eval-when-compile
  (put 'cleartool 'byte-compile-format-like t))

;;;; Cleartool sub-process interface

;; For cleartool commands that take longer to complete that it takes
;; cleartool to start, we use a sub-process interface.  This will start
;; a cleartool process and put the command output in a buffer.
;;
;; The 'user' function in this section is cleartool-do.

(defvar cleartool-mode-line nil
  "Modeline argument for cleartool commands.")

(defvar cleartool-finished-function nil
  "Function to be called when the cleartool process finishes.")

(defvar cleartool-kill-buffer-when-done nil
  "When t, kill process buffer when cleartool exits.")

(defvar cleartool-last-command nil
  "The last command given to cleartool to create this output buffer.")

(dolist (var '(cleartool-mode-line
	       cleartool-finished-function
	       cleartool-kill-buffer-when-done
	       cleartool-last-command))
  (make-variable-buffer-local var)
  (put var 'permanent-local t))

(defun cleartool-sentinel (process event)
  "Process sentinel for cleartool PROCESS commands.
Updates the modeline when the cleartool command finishes, calls
`cleartool-finished-callback' and kills the process buffer when
`cleartool-kill-buffer-when-done' is set.  EVENT is not used."
  (let ((status  (process-status process))
	(exit-status (process-exit-status process))
	(pbuffer (process-buffer process)))
    (when (memq status '(signal exit))
      (if (null (buffer-name pbuffer))
	  (message "Cleartool process buffer was killed")
	  (with-current-buffer pbuffer
	    (setq cleartool-mode-line
		  (format "%s [%d]" (symbol-name status) exit-status))
	    (force-mode-line-update)
	    (when cleartool-finished-function
	      (funcall cleartool-finished-function))
	    (delete-process process)
	    (when cleartool-kill-buffer-when-done
	      (kill-buffer nil)))))))


(defun cleartool-do (cmd args buffer)
  "Run the cleartool CMD with ARGS and put the result in BUFFER.

Command is a cleartool command, that is the actual command run is
\"cleartool cmd args\".

The arguments need to be a list of strings as in execv(2) call.
This is different from the arguments to `cleartool-ask'.

This command only starts the process and returns it.  The process
will continue to run and fill buffer.  If you want to be notified
when the process is finished, setup a callback function in
`cleartool-finished-function' (see below.)  See also
`clearcase-version' for a command that waits for the result of
the cleartool command.

The sentinel for the resulting process inspects the following
buffer local variables in the process buffer:

`cleartool-finished-function' -- function to call when the
cleartool command has finished.

`cleartool-kill-buffer-when-done' -- when t, the buffer will
be killed when the cleartool command has finished.

In addition, the buffer local variable
`cleartool-last-command' is set to the command and arguments
that were run to create this buffer."
  (let ((name (format "cleartool-%s" cmd))
	(args1 (cons cmd args)))
    (let ((process (apply 'start-process name buffer
			  cleartool-program args1)))
      (with-current-buffer (process-buffer process)
	(set-process-sentinel process 'cleartool-sentinel)
	(setq cleartool-mode-line "run")
	(setq mode-line-process '(" cleartool: " cleartool-mode-line))
	(force-mode-line-update)
	(setq cleartool-last-command (copy-sequence args1))
	process))))

;;;; Some helper macros

(defun clearcase-register-path (path)
  "Register PATH and all its parents with ClearCase.
If PATH is already registered, do nothing.  Return a list of all
the directories that were checked out (the caller is responsible
for checking them back in)."
  (let ((dir (directory-file-name path))
	(elements nil)
	(need-checkin? nil))

    (while (equal "" (cleartool "desc -fmt \"%%Vn\" \"%s\"" dir))
      ;; dir is not registered
      (push dir elements)
      (let ((parent (file-name-directory dir)))
	(when (equal parent dir)        ; reached toplevel
	  (error "%s is not inside a ClearCase view" dir))
	(setq dir (directory-file-name parent))))

    ;; DIR now contains the element we neeed to checkout, ELEMENTS contain all
    ;; the elements we need to register

    (when elements         ; if DIR was already registered, don't check it out
      (when (equal (cleartool "desc -fmt \"%%Rf\" \"%s\"" dir) "")
	(cleartool "co -nquery -ptime -nwarn -reserved -nc \"%s\"" dir)
	(setq need-checkin? t))
      (dolist (e elements)
	(cleartool "mkelem -nc \"%s\"" e)))

    ;; Return the elements in the order they can be uncheckedout without
    ;; errors (checking them in works in any order).
    (nreverse
     (if need-checkin?
	 (cons dir elements)
	 elements))))

(defmacro with-clearcase-checkout (elem &rest body)
  "Ensure that ELEM is checked out, than execute BODY.
If ELEM is not registered, register it and all its parents.  If
BODY succeeds, we checkin all the checkouts we made, if BODY
fails, we undo them. ELEM can be either a file or a directory."
  (declare (debug (form &rest form)) (indent 1))
  (let ((checkouts (make-symbol "checkouts"))
	(path (make-symbol "path"))
	(succeded? (make-symbol "succeded?")))
    `(let* ((,path (expand-file-name ,elem))
	    (,checkouts nil)    ; a list of all directories we had to checkout
	    (,succeded? nil))
       (unwind-protect
	    (progn
	      (condition-case error
		  (when (equal (cleartool "desc -fmt \"%%Rf\" \"%s\"" ,path) "")
		    (cleartool "co -nquery -ptime -nwarn -reserved -nc \"%s\"" ,path)
		    (setq ,checkouts (list ,path)))
		(cleartool-error-not-a-vob-object
		 ;; path is not registered with clearcase
		 (setq ,checkouts (clearcase-register-path ,path))))
	      ,@body
	      (setq ,succeded? t))
	 (if ,succeded?
	     (dolist (e ,checkouts)
	       (cleartool "checkin -ptime -nwarn -nc \"%s\"" e))
	     (dolist (e ,checkouts)
	       (cleartool "uncheckout \"%s\"" e)))))))

(defmacro with-clearcase-cfile (comment-vars &rest body)
  "Save a comment in a temporary file, than execute BODY.
COMMENT-VARS is a list of (comment-file comment-text),
comment-file will be bound to a temporary file name and
comment-text will be saved into it.  When all is finished, the
comment file is removed."
  (declare (debug ((symbolp form) &rest form)) (indent 1))
  ;; NOTE: we could have used
  ;; (defmacro* with-cleacase-cfile ((comment-file comment-text) &body forms)
  ;;    ;; blah blah)
  ;; but we didn't
  (destructuring-bind (cfile ctext) comment-vars
    (assert (symbolp cfile) 'show-args "Expecting a symbol %S")
    `(let ((,cfile
	    (make-temp-name (concat temporary-file-directory "vc-clearcase-"))))
       (unwind-protect
	    (progn
	      (with-temp-file ,cfile
		(insert ,ctext))        ; ctext evaluated once, here
	      ,@body)
	 (delete-file ,cfile)))))

(defmacro with-cleartool-directory (dir &rest body)
  "Change the cleartool directory to DIR, than execute BODY.
The original cleartool directory is restored after BODY is
executed."
  (declare (debug (form &rest form)) (indent 1))
  (let ((old-dir (make-symbol "old-dir"))
	(new-dir (make-symbol "new-dir")))
    `(let ((,old-dir (replace-regexp-in-string
		      "[\n\r]+" "" (cleartool-ask "pwd")))
	   (,new-dir ,dir))             ; dir is evaluated once, here
       (unless (file-directory-p ,new-dir)
	 (error "with-cleartool-directory: not a directory: %s" ,new-dir))
       (unwind-protect
	    (progn
	      (cleartool "cd \"%s\"" (expand-file-name ,new-dir))
	      ,@body)
	 (cleartool "cd \"%s\"" ,old-dir)))))

(defmacro ignore-cleartool-errors (&rest body)
  "Execute BODY, ignoring any cleartool error.
The form returns nil if a cleartool error was signalled,
otherwise it returns the value of the last form in BODY."
  (declare (debug (&rest form)) (indent 0))
  `(condition-case nil
       (progn ,@body)
     (cleartool-error nil)))


;;;; Clearcase file properties

;; Rather than keeping all the version information as properties
;; accessible via vc-file-{get/set}prop, we define a structure to hold
;; all the information and store it in as the 'vc-clearcase-prop
;; property of a file.  We also define some pseudo structure members
;; in the form of functions starting with clearcase-fprop- -- they
;; return derived information from a fprop.

(defstruct (clearcase-fprop
	     (:constructor clearcase-make-fprop)
	     (:copier clearcase-copy-fprop))

  file-name                             ; the file name this fprop belongs to

  version-tid
  version               ; current file revision
  parent                ; parent revision
  status                ; nil, 'reserved, 'unreserved, 'hijacked, 'broken-view
  what-rule             ; confispec rule for the file

  comment-tid
  comment                            ; the checkout comment (when checked out)

  view-tag                              ; the view for the file

  ;; a list of all the revisions of this file, starting from \main\0
  ;; all the way to latest.  Used by vc-clearcase-next-version to
  ;; speed up the search.
  revision-list
  )

(defsubst clearcase-file-fprop (file)
  "Return the fprop structure associated with FILE."
  (vc-file-getprop (expand-file-name file) 'vc-clearcase-fprop))

(defsubst clearcase-fprop-initialized-p (fprop)
  "Return true if FPROP is initialized.
FPROP can be nil, meaning it is not initialized."
  ;; we use an if form to return t or nil instead of the version
  ;; string or tid.
  (if (and fprop
	   (or (clearcase-fprop-version fprop)
	       (clearcase-fprop-version-tid fprop)))
      t
      nil))

(defsubst clearcase-fprop-hijacked-p (fprop)
  "Return true if FPROP is hijacked."
  (eq (clearcase-fprop-status fprop) 'hijacked))

(defsubst clearcase-fprop-checkedout-p (fprop)
  "Return the checked out mode for FPROP or nil."
  (memq (clearcase-fprop-status fprop) '(reserved unreserved)))

(defsubst clearcase-fprop-broken-view-p (fprop)
  "Return true if the there's a problem with this FPROP in the view.
This can happen in snapshot views, occasionally cleartool reports
that another process does an update and refuses to operate on the
files.  The solution to the problem is to run an update on the
whole view, but it is beyond the scope of this FPROP."
  (eq (clearcase-fprop-status fprop) 'broken-view))

(defsubst clearcase-fprop-checkout-will-branch-p (fprop)
  "Return true if a checkout will create a branch on this FPROP.
The branch creation might still fail if the branch already exists
somewhere in the version-tree of this element.  So what we really
check is whether ClearCase will try to branch this file at
checkout."
  (string-match "-mkbranch\\>" (clearcase-fprop-what-rule fprop)))

(defsubst clearcase-fprop-checkout-denied-p (fprop)
  "Return true if checkouts are not permited on this FPROP.
This is indicated by a -nocheckout directive in the configspec
rule for the file."
  (string-match "-nocheckout\\>" (clearcase-fprop-what-rule fprop)))

(defun clearcase-fprop-branch (fprop)
  "Return the branch part of FPROP.
This is the second last element in version path."
  (let ((version (clearcase-fprop-version fprop)))
    (nth 1 (nreverse (split-string version "[\\\\/]")))))

(defun clearcase-fprop-version-base (fprop)
  "Return the version of FPROP minus the last element."
  (let ((version (copy-sequence (clearcase-fprop-version fprop))))
    (when (string-match "[\\\\/][^\\\\/]*$" version)
      (replace-match "" t t version))))

(defun clearcase-fprop-version-number (fprop)
  "Return the version number of FPROP (last element in version path).
If the file is checked out, the version is '.../CHECKEDOUT', in
that case, we return the version of the parent."
  (let ((version (clearcase-fprop-version fprop)))
    (when (string-match "[\\\\/]\\([^\\\\/]*\\)$" version)
      (match-string 1 version))))

(defsubst clearcase-fprop-latest-sel (fprop)
  "Return a version selector for the latest version of FPROP."
  (format "%s/LATEST" (clearcase-fprop-version-base fprop)))

(defun clearcase-fprop-latest (fprop)
  "Return the latest version of FPROP on the current branch."
  (cleartool "desc -fmt \"%%Vn\" \"%s@@%s\""
	     (clearcase-fprop-file-name fprop)
	     (clearcase-fprop-latest-sel fprop)))

(defun clearcase-reset-fprop (fprop)
  "Clear the version fields in FPROP.
This will mark fprop as not initialized for the functions that
care about this.  This function accepts a nil fprop (in which
case it does nothing), to the user can reset a file's fprop
without having to check first that it exists."
  (when fprop
    (setf (clearcase-fprop-version fprop) nil)
    (setf (clearcase-fprop-version-tid fprop) nil)
    (setf (clearcase-fprop-revision-list fprop) nil)))

(defun clearcase-set-fprop-version-stage-1 (fprop ls-string)
  "Set version information in FPROP from LS-STRING.
Ls-string is returned by a 'cleartool ls file' command.  From it,
we determine the configspec rule, the initial version of the file
and whether the file is hijacked or in a broken view.

Note that if the file is checked out, the revision will end in
/CHECKEDOUT, which is not a valid revision for vc.el
semantics (for example it cannot be used for diffing purposes).
In that case, the version will be adjusted in
`clearcase-set-fprop-version-stage-2'"
  (when (string-match "Rule: \\(.*\\)$" ls-string)
    (setf (clearcase-fprop-what-rule fprop) (match-string 1 ls-string)))
  (when (string-match "@@\\([^ \t]+\\)" ls-string)
    (let ((fver (match-string 1 ls-string)))
      (setf (clearcase-fprop-version fprop) fver)))
  ;; The ls string will also tell us when something is wrong with the
  ;; file.
  (setf (clearcase-fprop-status fprop)
	(cond ((string-match "hijacked" ls-string) 'hijacked)
	      ((string-match "rule info unavailable" ls-string) 'broken-view)
	      (t nil))))

(defun clearcase-set-fprop-version-stage-2 (fprop version-string)
  "Set version information in FPROP from VERSION-STRING.
Version string is returned by the following command:

    cleartool desc -fmt \"%Vn %PVn %Rf\" file

From it we determine the parent revision and the checkout status
of the file.  If the file is checked out, we set its version to
the parent version, to conform to vc.el semantics."
  (let ((fver-raw (split-string version-string)))
    (let ((fver (nth 0 fver-raw))       ; file version
	  (pver (nth 1 fver-raw))       ; parent version
	  (co-mode (let ((co-mode-raw (nth 2 fver-raw)))
		     (cond ((null co-mode-raw) nil)
			   ((string= co-mode-raw "reserved") 'reserved)
			   ((string= co-mode-raw "unreserved") 'unreserved)
			   (t 'unknown)))))
      (when co-mode
	;; The semantics of vc.el requires that the workfile version
	;; be the parent version if the file is checked out.
	(setf (clearcase-fprop-version fprop) pver))
      (setf (clearcase-fprop-parent fprop) pver)
      ;; a hijacked file should keep its existing checkout status and
      ;; modeline (set by clearcase-set-fprop-version-stage-1)
      (unless (memq (clearcase-fprop-status fprop) '(hijacked broken-view))
	(setf (clearcase-fprop-status fprop) co-mode)))))

(defun clearcase-refresh-files (files)
  "Refresh the status of FILES.
This is used to update files when ClearCase commands change them
in bulk."
  (dolist (file files)
    (let ((fprop (clearcase-file-fprop file)))
      (when fprop
	;; clear any properties vc.el might have cached.
	(vc-file-clearprops file)
	(vc-file-setprop file 'vc-clearcase-fprop fprop)
	(clearcase-maybe-set-vc-state file 'force)
	(vc-resynch-buffer file t t)))))

;;;; Clearcase view-tag properties

(defstruct (clearcase-vprop
	     (:constructor clearcase-make-vprop)
	     (:copier clearcase-copy-vprop))
  name
  root-path                             ; for snapshot views only
  stream                                ; the UCM stream or nil
  properties                            ; list of 'snapshot 'dynamic 'ucmview
  (activities '("*NONE*" "*NEW-ACTIVITY*")) ; list of UCM activities in this stream
  (activities-tid -1)                  ; transaction id for activity retrieval
  )

(defvar clearcase-all-vprops '())

(defsubst clearcase-snapshot-view-p (view)
  "Return t if VIEW is a snapshot view.
VIEW can be either a view name (a string) a vprop or a fprop"
  (let ((vprop (clearcase-get-vprop view)))
    (not (null (memq 'snapshot (clearcase-vprop-properties vprop))))))

(defsubst clearcase-dynamic-view-p (view)
  "Return t if VIEW is a dynamic view.
VIEW can be either a view name (a string) a vprop or a fprop"
  (let ((vprop (clearcase-get-vprop view)))
    (not (null (memq 'dynamic (clearcase-vprop-properties vprop))))))

(defsubst clearcase-ucm-view-p (view)
  "Return t if VIEW is a ucm view.
VIEW can be either a view name (a string) a vprop or a fprop."
  (let ((vprop (clearcase-get-vprop view)))
    (not (null (memq 'ucmview (clearcase-vprop-properties vprop))))))

(defun clearcase-setup-vprop (vprop dir)
  "Setup some properties in VPROP, if they are not already set.
We set the view properties plus the stream name for UCM views.
If DIR is not nil it is a directory inside the view, we use it to
determine the root path for a snapshot view."

  ;; WARNING: we assume that DIR is a directory inside the view VPROP, but we
  ;; don't check.  This can lead to problems when DIR is inside a different
  ;; view...

  (with-cleartool-directory dir
    (unless (clearcase-vprop-properties vprop)
      (let* ((view-tag (clearcase-vprop-name vprop))
	     (vdata (cleartool "lsview -properties -full %s" view-tag))
	     (case-fold-search t))
	(if (string-match "^\\s-*properties:\\s-*\\(.*\\)\\s-*$" vdata)
	    (setf (clearcase-vprop-properties vprop)
		  (mapcar 'intern (split-string (downcase (match-string 1 vdata)))))
	    ;; should it be an error?
	    (message "clearcase-get-vprop: no props for %s" view-tag))

	(when (clearcase-ucm-view-p vprop)
	  (setf (clearcase-vprop-stream vprop)
		(cleartool "lsstream -obsolete -fmt \"%%n\" -view %s" view-tag))))

      (when (and dir
		 (null (clearcase-vprop-root-path vprop))
		 (clearcase-snapshot-view-p vprop))
	(setf (clearcase-vprop-root-path vprop)
	      (replace-regexp-in-string "[\n\r]+" "" (cleartool "pwv -root"))))))
  vprop)


(defun clearcase-get-vprop (view-tag &optional dir)
  "Return the vprop struct associated with VIEW-TAG.
The vprop structure is created if needed.  DIR, if not nil is a
directory inside the view.  It is used to set the view root path
in snapshot views.

VIEW-TAG can be (1) a vprop, in which case it is returned; (2) a
string in which case a vprop with that name is looked up or
created; (3) a fprop, in which case its view-tag looked up
using (2).

If the VPROP has to be created, some properties will be set by
asking cleartool for information.  See
`clearcase-setup-vprop'."

  ;; Guard against the case where the result of a "pwv -short" in a non
  ;; ClearCase directory is passed to us.
  (when (equal view-tag "** NONE **")
    (error "not a valid view-tag: %s" view-tag))

  (if (clearcase-vprop-p view-tag)
      view-tag                          ; case 1/
      (let* ((vtag (cond ((stringp view-tag) view-tag)
			 ((clearcase-fprop-p view-tag)
			  (clearcase-fprop-view-tag view-tag))
			 (t (error "Unknown type for VIEW-TAG"))))
	     (vprop (find vtag clearcase-all-vprops
			  :key 'clearcase-vprop-name :test 'equal)))
	(unless vprop
	  (assert dir)
	  (setq vprop (clearcase-setup-vprop
		       (clearcase-make-vprop :name vtag)
		       dir))
	  (push vprop clearcase-all-vprops))
	vprop)))

(defun clearcase-refresh-files-in-view (&optional view-tag)
  "Refresh ClearCase info for all visited files from VIEW-TAG.
VIEW-TAG can be a VPROP, a view name or nil.  When nil ClearCase
info all visited files is refreshed.

This function useful when the view changes, such as by a setcs or
update command or when an UCM activity is checked in."
  (when (and view-tag (clearcase-vprop-p view-tag))
    (setq view-tag (clearcase-vprop-name view-tag)))
  (dolist (buffer (buffer-list))
    (let ((file (buffer-file-name buffer)))
      ;; ignore modified buffers, don't rob the user from the joy of figuring
      ;; out that he just changed the view and he had modified files in it...
      ;; also ignore buffers for which the file no longer exists (yes it can
      ;; happen.  See `vc-delete-file')
      (when (and file
		 (file-exists-p file)
		 (not (buffer-modified-p buffer)))
	(let ((fprop (clearcase-file-fprop file)))
	  (when fprop
	    (let ((vtag (clearcase-fprop-view-tag fprop)))
	      (when (or (null view-tag) (string= vtag view-tag))
		;; clear any properties vc.el might have cached.
		(vc-file-clearprops file)
		(vc-file-setprop file 'vc-clearcase-fprop fprop)
		(clearcase-maybe-set-vc-state file 'force)
		(vc-resynch-buffer file t t)))))))))

;;;; Read a view-tag from the minibuffer with completion

;;; Since the number of accessible views can be quite large (2607 of
;;; them on my site, according to 'cleartool lsview -short | wc -l'),
;;; we ask cleartool for the list of views in the background and
;;; prompt the user for the view name.  Completion will become
;;; available when the command completes, but the user can start
;;; typing immediately.  In addition, we don't remove the old view
;;; obarray so, on a second read, the user can use the old list for
;;; completion, until the new list becomes available -- this is ok
;;; considering that the list of views does not change very often.

(defvar clearcase-edcs-all-view-tags nil
  "An obarray of all known view-tags (stored as symbols).")

(defvar clearcase-edcs-all-view-tags-tid -1
  "Transaction ID to wait for fetching all view-tags.")

(defun clearcase-read-view-tag (prompt &optional initial)
  "Read a view tag from the minibuffer and return it.
PROMPT is displayed to the user; INITIAL, when non-nil is the
initial view tag name presented to the user.

This function will provide a `completing-read' with the list of
available view tags in the system.  It does however read the view
tags asynchronously so they might not be available immediately as
the user hits the TAB key.

This implementation was chosen to improve responsiveness, if the
user wants to accept INITIAL or wants to type in the name of the
view, he can do so without waiting for the full list of view tags
to be read from cleartool."

  ;; wait for the previous read view-tags transaction
  (cleartool-wait-for clearcase-edcs-all-view-tags-tid)

  ;; Start reading the view-tags asynchronously. By the time the user decides
  ;; what view-tag it wants, we may have the answer already.  Note that the
  ;; previous view tag list still exists and the user can perform completions
  ;; form that one.
  (setq clearcase-edcs-all-view-tags-tid
	(cleartool-ask
	 "lsview -short" 'nowait nil
	 '(lambda (x view-tags)
	   (setq clearcase-edcs-all-view-tags (make-vector 31 0))
	   (dolist (vtag (split-string view-tags "[\n\r]+"))
	     (intern vtag clearcase-edcs-all-view-tags)))))

  (completing-read
   prompt
   '(lambda (string predicate flag)
     (let ((fn (cond ((eq flag t) 'all-completions)
		     ((eq flag 'lambda)
		      ;; test-completion does not exist in emacs 21.
		      '(lambda (x l &optional p) (intern-soft x l)))
		     (t 'try-completion))))
       (funcall fn string clearcase-edcs-all-view-tags predicate)))
   nil
   nil
   initial))

;;;; Read a label form the minibuffer with completion.

;;; Since the number of labels in a VOB can be quite large (17076 of them
;;; according to 'cleartool lstype -kind lbtype | wc -l') We use the same idea
;;; as for reading the view-tags, with the following exceptions:
;;;
;;; 1/ We cannot use the cleartool lstype command as it is too slow.  We must
;;; use a cleartool dump command and parse its output.
;;;
;;; 2/ Since the output of the dump command is large, we don't use the
;;; transaction queue to cleartool or the sub-process interface, instead we
;;; start the cleartool process ourselves and filter its output.
;;;
;;; The list of labels is reset at each read, and populated on the fly.
;;; During the first few seconds of the read, not all the labels will be
;;; available.

(defun clearcase-vob-tag-for-path (path)
  "Return the vob tag in which PATH resides.
This can be used to obtain the vob-tag required for the
`clearcase-read-label' function."
  (setq path (expand-file-name path))
  (with-cleartool-directory
      (if (file-directory-p path) path (file-name-directory path))
    (let ((view-root (cleartool "pwv -root")))
      (let ((path-elements (split-string path "[\\\\\\/]"))
	    (prefix-length (length (split-string view-root "[\\\\\\/]"))))
	;; On Windows, the vob tag looks like "/Vob_Name", on Solaris, it is
	;; "/vobs/Vob_Name".
	(concat "/" (nth prefix-length path-elements)
		(unless (eq system-type 'windows-nt)
		  (concat "/" (nth (1+ prefix-length) path-elements))))))))

(defvar clearcase-all-labels nil
  "An obarray containing all labels (stored as symbols).")

(defvar clearcase-collect-labels-point nil
  "The position in the buffer where we left the processing.")

(defvar clearcase-collect-labels-finished nil
  "Becomes t when we finished processing the cleartool dump output.
Used by `clearcase-collect-labels-sentinel' and
`clearcase-collect-labels-filter' to synchronise themselves.")

(defun clearcase-collect-labels-sentinel (process event)
  "Sentinel for the cleartool dump command.
Cleans up after cleartool exits."
  (when (memq (process-status process) '(signal exit))
    (let ((buffer (process-buffer process)))
      (unless (= (process-exit-status process) 0)
	(message "non-zero exit code form cleartool while reading labels"))
      (unless (null (buffer-name buffer))
	(with-current-buffer buffer
	  (when clearcase-collect-labels-finished
	    ;; if we finished collecting labels from the cleartool
	    ;; output, kill the process buffer.
	    (kill-buffer buffer)))))))

(defun clearcase-collect-labels-filter (process string)
  "The filter function for the cleartool dump command.
Parses the output and populates clearcase-all-labels with the
labels it finds."
  (with-current-buffer (process-buffer process)
    ;; We should be the only ones controlling the buffer, we don't
    ;; save-excursion.

    (goto-char (point-max))
    (insert string)

    ;; if we haven't found the start of the label section yet, look
    ;; for it.
    (when (null clearcase-collect-labels-point)
      (goto-char (point-min))
      (when (re-search-forward "^label type objects:" nil 'noerror)
	(forward-line 1)
	(setq clearcase-collect-labels-point (point))))

    (unless (null clearcase-collect-labels-point)
      (goto-char clearcase-collect-labels-point)
      (let ((limit
	     (re-search-forward "^[a-zA-Z]\\(:?.*\\):\\s *$" nil 'noerror)))
	(goto-char clearcase-collect-labels-point)
	(catch 'finished
	  (while t
	    (forward-line 1)
	    (let ((next-line (point)))
	      (when (or (eq next-line clearcase-collect-labels-point)
			(and limit (>= next-line limit)))
		(throw 'finished t))
	      ;; if we are here, we have a complete line
	      (forward-line -1)
	      (when (looking-at "^\\s +[0-9]+\\s +\\([-_.a-zA-Z0-9]+\\)")
		(intern (match-string 1) clearcase-all-labels))
	      (goto-char (setq clearcase-collect-labels-point next-line)))))

	(if limit
	    ;; Cleartool finished the labels section.  If cleartool
	    ;; terminated, we kill the buffer, otherwise we set the
	    ;; process property 'clearcase-collect-labels-done to t
	    (if (eq (process-status process) 'run)
		(setq clearcase-collect-labels-finished t)
		;; the process has finished, kill it
		(progn
		  (unless (= (process-exit-status process) 0)
		    (message
		     "non-zero exit code form cleartool while reading labels"))
		  (kill-buffer (current-buffer))))
	    ;; cleartool is still sending us data...
	    (progn
	      (delete-region (point-min) clearcase-collect-labels-point)
	      (setq clearcase-collect-labels-point (point-min))))))))

(defun clearcase-collect-labels-for-vob (vob)
  "Start the process of collecting the labels in VOB.
The labels will become available as
`clearcase-collect-labels-filter' parses them."
  (let* ((buffer (generate-new-buffer "*cleartool-dump-vob*"))
	 (process (start-process "cleartool-dump-vob" buffer
				 cleartool-program
				 "dump" "-long" (concat "vob:" vob))))
    (with-current-buffer buffer
      (buffer-disable-undo)
      (setq clearcase-all-labels (make-vector 63 0))
      (set (make-local-variable 'clearcase-collect-labels-point) nil)
      (set (make-local-variable 'clearcase-collect-labels-finished) nil)
      (set-process-filter process 'clearcase-collect-labels-filter)
      (set-process-sentinel process 'clearcase-collect-labels-sentinel))))

(defun clearcase-read-label (prompt vob &optional initial reuse-labels)
  "Read a label from the minibuffer and return it.

Display PROMPT to the user and read a ClearCase label using the labels
of VOB as possible completions.  When non-nil, INITIAL, is the initial
label name presented to the user.

Before prompting the user, an asynchronous cleartool dump command will
be started to fetch the list of labels.  The list of labels is
populated incrementally, so completion is provided from an incomplete
list for the first few seconds.  This implementation has been chosen
to improve responsiveness, but it can be quite annoying.

When REUSE-LABELS is non-nil, the previous list of labels will be used
for completion, without starting a cleartool dump command.  This
option should be used when a function needs to read several labels
from the user, in which case starting several cleartool commands is a
waste of resources."
  (unless reuse-labels
    (clearcase-collect-labels-for-vob vob))
  (completing-read
   prompt
   '(lambda (string predicate flag)
     (let ((fn (cond ((eq flag t) 'all-completions)
		     ((eq flag 'lambda)
		      ;; test-completion does not exist in emacs 21.
		      '(lambda (x l &optional p) (intern-soft x l)))
		     (t 'try-completion))))
       (funcall fn string clearcase-all-labels predicate)))
   nil
   nil
   initial))

;;;; Some helpers functions

(defun clearcase-get-keep-file-name (file-name)
  "Return a file name which can be used as a 'keep' file for FILE-NAME.
ClearCase creates backup files with the string .keep plus a
number appended to the original file name.  We keep the same
convention when we need to create a backup.

We try to append .keep, .keep.1, .keep.2 to FILE-NAME until we
find a file which does not exist and return that one.  This
method is open to race conditions, but it seems to be what
ClearCase uses."
  ;; first try appending .keep
  (let ((keep-file (format "%s.keep" file-name))
	(n 0))
    (while (file-exists-p keep-file)
      (incf n)
      (setq keep-file (format "%s.keep.%d" file-name n)))
    keep-file))

(defun clearcase-revision-contributors (file revision)
  "Return the revisions which were merged into FILE's REVISION."
  (assert (vc-clearcase-registered file))
  (let ((merge-links (cleartool "desc -short -ahlink Merge \"%s@@%s\"" file revision))
	result)
    (dolist (merge-link (split-string merge-links "[\n\r]"))
      (when (string-match "^<- " merge-link) ; "Merge From" arrow
	(when (string-match "@@\\(.*\\)" merge-link)
	  (let ((merged-revision (match-string 1 merge-link)))
	    (push merged-revision result)))))
    (nreverse result)))

(defun clearcase-get-attributes (object)
  "Return the attributes attached to a ClearCase object as an ALIST."
  (let ((data (cleartool "desc -fmt \"%%a\" %s" object))
	(pos 0)
	(case-fold-search t)
	(attributes '()))
    (while (string-match "(?\\([a-z0-9_-]+\\)=\\(\"?\\)\\(.*?\\)\\2\\(:?)\\|, \\)" data pos)
      (push (cons (intern (match-string 1 data)) (match-string 3 data)) attributes)
      (setq pos (match-end 0)))
    attributes))

(defun clearcase-maybe-set-vc-state (file &optional force)
  "Lazily set the clearcase specific properties of FILE.
If FORCE is not nil, always read the properties."
  (let ((fprop (clearcase-file-fprop file)))
    (when force (clearcase-reset-fprop fprop))
    (when (or (clearcase-fprop-initialized-p fprop)
	      (vc-clearcase-registered file))
      (unless fprop (setq fprop (clearcase-file-fprop file)))
      (cleartool-wait-for (clearcase-fprop-version-tid fprop))
      ;; get the view tag for this fprop.  Ignore the FORCE option, as
      ;; we don't expect the view tag to ever change.
      (unless (clearcase-fprop-view-tag fprop)
	(with-cleartool-directory (file-name-directory file)
	  (setf (clearcase-fprop-view-tag fprop)
		(replace-regexp-in-string
		 "[\n\r]+" "" (cleartool "pwv -short"))))
	;; this will create the proper vprop structure (unless already
	;; created).
	(clearcase-get-vprop fprop (file-name-directory file))))))

(defadvice vc-version-backup-file-name
    (after clearcase-cleanup-version (file &optional rev manual regexp))
  "Cleanup rev of \\ and / so it can be stored as a file name."
  (when (string-match "~.*~" ad-return-value)
    (let ((start (match-beginning 0))
	  (data (match-string 0 ad-return-value)))
      (setq data (replace-regexp-in-string "[\\\\/]" "_" data))
      (setq ad-return-value
	    (concat (substring ad-return-value 0 start) data))))
  ad-return-value)

(defadvice vc-start-logentry
    (before clearcase-prepare-checkin-comment
	    (files extra comment initial-contents msg logbuf action &optional after-hook))
  "Insert the checkout comment when checking-in FILE."

  ;; When `vc-start-logentry' wants to collect a log message from the user and
  ;; checkin FILE, we hook in to provide the checkout comment as the default.
  ;;
  ;; We must NOT touch COMMENT in these cases:
  ;;
  ;; - When FILE is nil (called from vc-dired to provide a checkin comment for
  ;;   all files)
  ;;
  ;; - When COMMENT is NOT nil (it can be a string or t), this means
  ;;   `vc-start-logentry' does not intend to prompt the user.
  ;;
  ;; Of course, we also check that the file is a ClearCase file and that it is
  ;; checked out (therefore it will be checked in)

  (when (and files (= (length files) 1) (null comment))
    (let ((fprop (clearcase-file-fprop (car files))))
      (when (and fprop (clearcase-fprop-checkedout-p fprop))
	(cleartool-wait-for (clearcase-fprop-comment-tid fprop))
	(setf comment (clearcase-fprop-comment fprop))
	(setf initial-contents t)))))

(defadvice vc-create-snapshot
    (before clearcase-provide-label-completion first
	    (dir name branchp))
  "Override the interactive form so that we have label completion."
  (interactive
   (let* ((d (read-file-name "Directory: "
			     default-directory default-directory t))
	  (vob (ignore-cleartool-errors
		 (clearcase-vob-tag-for-path
		  (if (file-directory-p d) d (file-name-directory d))))))
     (list d (if vob
		 (clearcase-read-label "Label: " vob)
		 (read-string "New snapshot name: "))
	   current-prefix-arg))))

;;;; vc.el interface
;;;;; BACKEND PROPERTIES
;;;;;; revision granularity
(defun vc-clearcase-revision-granularity ()
  "Return the revision granularity of ClearCase.
This is always 'file -- ClearCase has per-file revision
numbering."
  'file)

;;;;; STATE-QUERYING FUNCTIONS
;;;;;; registered

;;;###autoload(defun vc-clearcase-registered (file)
;;;###autoload  (let (wdview
;;;###autoload        retcode
;;;###autoload        (program cleartool-program))
;;;###autoload    (setq wdview
;;;###autoload          (with-output-to-string
;;;###autoload            (with-current-buffer standard-output
;;;###autoload              (setq retcode
;;;###autoload                    (call-process
;;;###autoload                     program nil t nil "pwv" "-short" "-wdview")))))
;;;###autoload    ;;(message "Wdview for %s is %S" file wdview)
;;;###autoload    (if (or (not (eq retcode 0))
;;;###autoload            (eq (compare-strings "** NONE **" 0 10 wdview 0 10) t))
;;;###autoload        nil
;;;###autoload      (load "vc-clearcase")
;;;###autoload      (vc-clearcase-registered file))))

(defun vc-clearcase-registered (file)
  "Return non nil if FILE is registered in ClearCase.
We consider it to be registered, if cleartool can tell us its
version."
  (setq file (expand-file-name file))
  (catch 'done
    ;; if the file already has a version set, or we asked for it already,
    ;; return t
    (let ((fprop (clearcase-file-fprop file)))

      (when (clearcase-fprop-initialized-p fprop)
	(throw 'done t))

      ;; we need to ask ClearCase if the file is registered or not.

      (unless fprop
	(setq fprop (clearcase-make-fprop :file-name file)))

      (ignore-cleartool-errors
	(let ((ls-result (cleartool "ls \"%s\"" file)))
	  (unless (string-match "Rule: \\(.*\\)$" ls-result)
	    (throw 'done nil))          ; file is not registered

	  (clearcase-set-fprop-version-stage-1 fprop ls-result)
	  ;; anticipate that the version will be needed shortly, so ask for
	  ;; it.  When a file is hijacked, do the desc command on the version
	  ;; extended name of the file, as cleartool will return nothing for
	  ;; the hijacked version...
	  (let ((pname (if (clearcase-fprop-hijacked-p fprop)
			   (concat file "@@" (clearcase-fprop-version fprop))
			   file)))
	    (setf (clearcase-fprop-version-tid fprop)
		  (cleartool-ask
		   (format "desc -fmt \"%%Vn %%PVn %%Rf\" \"%s\"" pname)
		   'nowait
		   fprop
		   'clearcase-set-fprop-version-stage-2))))
	(vc-file-setprop file 'vc-clearcase-fprop fprop)
	(throw 'done t)))))

;;;;;; state

(defun vc-clearcase-state (file)
  "Return the current version control state of FILE.

How we map clearcase states to vc states:

'up-to-date -- file is not checked out and the current version is
the one selected by our config-spec.

'edited -- file is checked out by us and no newer version exists
on the branch.

\"USER\" -- this is never returned, we handle this by asking for
an unreserved checkout.

'needs-patch -- the file is not latest on the branch and the
configspec rule does not branch.  (we should check that an update
-print command indicates that it would update the file.)

'needs-merge -- file is not the latest on our branch and we
checked it out.

'unlocked-changes -- file is hijacked."
  (setq file (expand-file-name file))

  ;; we are asked for a reliable computation of state, so refresh all the
  ;; properties.
  (clearcase-maybe-set-vc-state file 'force)

  (let ((fprop (clearcase-file-fprop file)))

    ;; we are about to operate on the file, so check if the view is
    ;; consistent.  Clearcase operations will occasionally fail saying that an
    ;; update is already in progress for this view.  We can anticipate that,
    ;; because the rule that selects this version will be "Rule: <rule info
    ;; unavailable>".  In that case, we exit with an error telling the user to
    ;; update his view.

    (when (and (clearcase-snapshot-view-p fprop)
	       (clearcase-fprop-broken-view-p fprop))
      (error "Snapshot view is inconsistent, run an update"))

    ;; We anticipate that the file's checkout comment might be needed shortly
    ;; so ask for it before we return the state
    (when (clearcase-fprop-checkedout-p fprop)
      (setf (clearcase-fprop-comment-tid fprop)
	    (cleartool-ask
	     (format "desc -fmt \"%%c\" \"%s\"" file) 'nowait fprop
	     '(lambda (fprop comment)
	       (setf (clearcase-fprop-comment fprop) comment)))))

    ;; return the state.  The heuristic already gives all the
    ;; information we need.
    (vc-clearcase-state-heuristic file)))

;;;;;; state-heuristic
(defun vc-clearcase-state-heuristic (file)
  "Determine the state of FILE.
Use whatever `clearcase-maybe-set-vc-state' gave us.  See
`vc-clearcase-state' for how states are mapped to ClearCase
information."
  (setq file (expand-file-name file))
  (clearcase-maybe-set-vc-state file)
  (let ((fprop (clearcase-file-fprop file)))
    (cond
      ((clearcase-fprop-hijacked-p fprop)
       'unlocked-changes)
      ((clearcase-fprop-checkedout-p fprop)
       (if (string= (clearcase-fprop-latest fprop)
		    (clearcase-fprop-parent fprop))
	   'edited
	   'needs-merge))
      ((or (clearcase-fprop-checkout-denied-p fprop)
	   (clearcase-fprop-checkout-will-branch-p fprop)
	   (string= (clearcase-fprop-latest fprop)
		    (clearcase-fprop-version fprop)))
       'up-to-date)
      ;; revision is not latest on its branch and a checkout will not
      ;; branch...
      (t 'needs-patch))))

;;;;;; dir-status

(defcustom clearcase-dir-status-ignored-files nil
  "A list of regexps mathing files to be ignored by `vc-clearcase-dir-status'.
ClearCase does not provide a mechanism for ignoring unregistered
files from status listings and they can clutter the display.  We
implement a simple mechanism for filtering out unwanted file: if
the file name maches any regexp in this set (and it is not
registered with ClearCase), it will not be displayed in the
*vc-dir* buffer."
  :type '(repeat string)
  :group 'vc-clearcase)

(defun clearcase-dir-status-parse-line ()
  "Process one line from a \"cleartool ls\" output and return a
list of (FILE VC-STATE nil), we always return nil for the EXTRA
part.  Return nil if the line has no file information or the file
is ignored (see `clearcase-dir-status-ignored-files')"
  (beginning-of-line)
  (cond
    ((looking-at "^\\(.*\\)@@")         ; version controlled item
     (let* ((file (match-string 1))
            (limit (save-excursion
                     (re-search-forward "\\s-+Rule: " (c-point 'eol))
                     (point)))
            (state (cond
                     ((progn
                        (beginning-of-line)
                        (re-search-forward "\\[hijacked\\]" limit 'noerror))
                      'unlocked-changes)
                     ((progn
                        (beginning-of-line)
                        (re-search-forward "CHECKEDOUT" limit 'noerror))
                      'edited)
                     (t 'up-to-date))))       
       (list file state nil)))

    ((looking-at "^.+$")                ; not an empty line
     ;; file is not managed by ClearCase
     (let ((file (match-string 0)))
       ;; unregistered directories and files matching a regexp in
       ;; clearcase-dir-status-ignored-files will not be displayed.
       (unless (or (file-directory-p file)
                   (some (lambda (rx) (string-match rx file)) 
                         clearcase-dir-status-ignored-files))
         (list file 'unregistered nil))))

    (t nil)))

(defun clearcase-dir-status-collect (process string)
  "Collect information from a cleartool ls output and give it to
vc-dir via the update function."
  (let ((data nil))
    (with-current-buffer (process-get process 'output-buffer)
      (save-match-data
        (goto-char (point-max))
        (insert string)
        (goto-char (point-min))
        (let ((kill-whole-line t))
          (while (and (not (= (point-min) (point-max)))
                      (progn (re-search-forward "$")
                             (looking-at "\n"))) ; do we have a full line?
            (goto-char (point-min))
            (let ((d (clearcase-dir-status-parse-line)))
              (when d (push d data)))
            (goto-char (point-min))
            (kill-line)))))
    (funcall (process-get process 'update-function) (nreverse data) t)))

(defun clearcase-dir-status-sentinel (process event)
  "Kill the output buffer for the cleartool process and signal
`vc-dir' that we are done."
  (let ((status  (process-status process))
	(output-buffer (process-get process 'output-buffer))
        (update-function (process-get process 'update-function)))
    (when (memq status '(signal exit))
      (funcall update-function nil nil) ; signal vc-dir that we are done.
      (kill-buffer output-buffer))))

(defun vc-clearcase-dir-status (dir update-function)
  "Backend function for implementing `vc-dir' functionality for ClearCase.
We run a cleartool ls command in the background and parse its
output.  Note that we will only be able to detect checked out and
hijacked files, not files which need to be updated."
  (let* ((default-directory dir)
	 (args (list cleartool-program "ls" "-recurse" "-visible"))
	 (process (apply 'start-process "cleartool-ls" (current-buffer) args))
         (output-buffer (generate-new-buffer "*cleartool-ls*")))

    ;; the DIR-STATUS spec requires to use (current-buffer) as the process
    ;; buffer, but we also need a buffer to store results received from the
    ;; cleartool command.

    (set-process-filter process 'clearcase-dir-status-collect)
    (set-process-sentinel process 'clearcase-dir-status-sentinel)
    (process-put process 'output-buffer output-buffer)
    (process-put process 'update-function update-function)

    (with-current-buffer output-buffer
      (buffer-disable-undo)
      (setq default-directory dir))
    
    ;; we will compute results asynchronously
    nil))

;;;;;; working-revision
(defun vc-clearcase-working-revision (file)
  "Return the workfile version of FILE.
If the file is checked out, In ClearCase, the version is always
\"CHECKEDOUT\", but the vc.el assumes that checked out is not a
separate version, so we return the parent version in that case."
  (clearcase-maybe-set-vc-state file)
  (clearcase-fprop-version (clearcase-file-fprop file)))

;;;;;; latest-on-branch-p
(defun vc-clearcase-latest-on-branch-p (file)
  "Return true if FILE is the latest version on the branch."
  (clearcase-maybe-set-vc-state file)
  (let ((fprop (clearcase-file-fprop file)))
    (string= (clearcase-fprop-version fprop)
	     (clearcase-fprop-latest fprop))))

;;;;;; checkout-model
(defun vc-clearcase-checkout-model (files)
  "Checkout model for ClearCase is always locking for every file."
  'locking)

;;;;;; workfile-unchanged-p
(defun vc-clearcase-workfile-unchanged-p (file)
  "Return true if FILE is unchanged.
We consider it unchanged if it is checked in, or checked out but
no modifications are made.  If it is hijacked, we consider it
modified even if no modifications were made."
  ;; NOTE: apparently, the -status_only option does not work: it returns
  ;; success all the time in the interactive cleartool process.
  (setq file (expand-file-name file))
  (let ((fprop (clearcase-file-fprop file)))
    (cond
      ((null (clearcase-fprop-status fprop)) t)
      ((clearcase-fprop-checkedout-p fprop)
       (string= (cleartool "diff -pre -opt -headers_only \"%s\"" file)
		"Files are identical\n"))
      (t nil))))

;;;;;; mode-line-string
(defcustom clearcase-wash-mode-line-function nil
  "Function to call to post-process the mode line string.
This is a function which receives a string representing the
version control mode line and must return a new string which will
be used as the mode line.

The VS modeline for a ClearCase file can be quite long because
the branch or stream name is included.  This can be agravated by
site conventions which insist on using strings as 'release',
'branch' or 'iteration' as part of the branch name.  UCM streams
have the user name as part of the stream name.

This variable allows the user to implement a mechanism for
abbreviating these strings based on site-specific information."
  :type '(choice (const nil) function)
  :group 'vc-clearcase)

(defun vc-clearcase-mode-line-string (file)
  "Return the mode line string for FILE."
  (clearcase-maybe-set-vc-state file)
  (let ((fprop (clearcase-file-fprop file))
	tag mode-line)
    (setq tag
	  (if (clearcase-ucm-view-p fprop)
	      (let ((vprop (clearcase-get-vprop fprop)))
		(concat "<" (clearcase-vprop-stream vprop) ">"))
	      (let ((branch (clearcase-fprop-branch fprop))
		    (version-number (clearcase-fprop-version-number fprop)))
		(concat branch "/" version-number))))
    (setq mode-line (case (clearcase-fprop-status fprop)
		      ('hijacked "Cc:HIJACKED")
		      ('broken-view "Cc:BROKEN-VIEW")
		      ('reserved (concat "Cc:(R)" tag))
		      ('unreserved (concat "Cc:(U)" tag))
		      (t (concat "Cc:" tag))))
    (when clearcase-wash-mode-line-function
      (setq mode-line (funcall clearcase-wash-mode-line-function mode-line)))
    mode-line))

;;;;; STATE-CHANGING FUNCTIONS
;;;;;; register
(defun vc-clearcase-register (file &optional rev comment)
  "Register FILE with clearcase.  REV and COMMENT are ignored.
ClearCase requires the directory in which file resides to be
checked out for the insertion to work.  If the directory is
checked out, we leave it checked out, otherwise we do a checkout
for the file insertion than a checkin.

NOTE: if dir is not under clearcase, this code will fail.  We
don't attempt to register a directory in clearcase even if one of
it's parents is registered."

  (when (consp file)
    (assert (= (length file) 1) "Only one file is accepted")
    (setf file (car file)))
  (setq file (expand-file-name file))
  (with-clearcase-checkout (file-name-directory file)
    (let ((cleartool-timeout (* 2 cleartool-timeout)))
      (cleartool "mkelem -nc \"%s\"" file))
    (let ((fprop (clearcase-make-fprop :file-name file)))
      (vc-file-setprop file 'vc-clearcase-fprop fprop)
      (clearcase-maybe-set-vc-state file 'force))))

;;;;;; responsible-p

(defvar clearcase-known-vobs ()
  "A list of the VOBS we know to exist.
This is used by `vc-clearcase-responsible-p' to avoid doing a
lsvob.")

(defun vc-clearcase-responsible-p (file)
  "Return t if we responsible for FILE.
We consider ourselves responsible if FILE is inside a ClearCase
<<<<<<< HEAD
view under a VOB directory."

  (ignore-cleartool-errors
    (let ((vob (clearcase-vob-tag-for-path file)))
      (if (member vob clearcase-known-vobs)
          t
          ;; else
          (progn
            ;; lsvob will signal an error if VOB is not valid.
            (cleartool "lsvob -short \"%s\"" vob)
            (push vob clearcase-known-vobs)
            t
            )))))
=======
view under a VOB directory.

If there is a transaction id for FILE in
`clearcase-dir-state-cache', it means `vc-clearcase-dir-state' is
processing that FILE.  In that case we consider ourselves
responsible if the transaction id is positive."
  (cond
    ((or (gethash file clearcase-dir-state-cache)
	 (gethash (directory-file-name file) clearcase-dir-state-cache))
     t)

    (t
     (ignore-cleartool-errors
       (let ((vob (clearcase-vob-tag-for-path file)))
	 (if (member vob clearcase-known-vobs)
	     t
	     ;; else
	     (progn
	       ;; lsvob will signal an error if VOB is not valid.
	       (cleartool "lsvob -short \"%s\"" vob)
	       (push vob clearcase-known-vobs)
	       t
	       )))))))
>>>>>>> 1d23c595

;;;;;; checkin
(defun vc-clearcase-checkin (files rev comment)
  "Checkin FILE.
REV should be nil, COMMENT is the checkin comment.
`vc-checkin-switches' is ignored."

  ;; Implementation note: We pass -identical to checkin which means we
  ;; will create a new version even if some file is unchanged -- this
  ;; is needed since an "file is identical" error will abort the
  ;; checkin mid-way.  vc.el is responsible for not calling checkin if
  ;; the file has not changed, so we should not create identical
  ;; copies anyway...

  (setq files (mapcar 'expand-file-name files))

  (when rev
    (error "Revision specification not supported: %s" rev))
  (let ((pnames (mapconcat (lambda (f) (concat "\"" f "\"")) files " ")))
    (if (or (null comment) (equal comment ""))
	;; use the checkout comment, note that we can be called from vc-dired,
	;; so the checkout comment might not be known to us.
	(cleartool "checkin -ptime -nwarn -identical -nc %s" pnames)
	(with-clearcase-cfile (cfile comment)
	  (cleartool "checkin -ptime -nwarn -identical -cfile %s %s" cfile pnames))))
  ;; we might not have a fprop if called from vc-dired
  (dolist (file files)
    (when (clearcase-file-fprop file)
      (clearcase-maybe-set-vc-state file 'force))))

;;;;;; find-version
(defun clearcase-find-version-helper (file rev destfile)
  "Get the FILE revision REV into DESTFILE.
This is a helper function user by both
`vc-clearcase-find-version' and `vc-clearcase-checkout' (since we
want to preserve the Emacs 21.3 `vc-clearcase-checkout'
behaviour."
  (setq file (expand-file-name file))
  (when (string= rev "")
    (error "Refusing to checkout head of trunk"))
  (let ((fprop (clearcase-file-fprop file)))
    (unless rev
      (setq rev (clearcase-fprop-latest-sel fprop)))
    ;; Handle the case when we are asked by a checked out file by its version
    ;; extended pathname.
    (if (and (string-match "\\(.+\\)[\\/]CHECKEDOUT\\(?:\.[0-9]+\\)?$" rev)
	     (clearcase-fprop-checkedout-p fprop)
	     (string= (match-string 1 rev) (clearcase-fprop-version-base fprop)))
	(copy-file file destfile)
	(cleartool "get -to \"%s\" \"%s@@%s\"" destfile file rev))))

(defun vc-clearcase-find-version (file rev buffer)
  "Fetch FILE revision REV and place it into BUFFER.
If REV nil, it will get the latest on the branch, if REV is the
empty string, we signal an error, since head of trunk has no
meaning in ClearCase."
  ;; make-temp-file creates a file, and clearcase will refuse to get the
  ;; version into an existing file...
  (let ((tmp (make-temp-name (concat temporary-file-directory "vc-clearcase-"))))
    (unwind-protect
	 (progn
	   (clearcase-find-version-helper file rev tmp)
	   (with-current-buffer buffer
	     (insert-file-contents-literally tmp)))
      (when (file-exists-p tmp)
	(delete-file tmp)))))

;;;;;; checkout
(defun clearcase-finish-checkout (file rev comment mode)
  "Finish a checkout started by `vc-clearcase-checkout'.
FILE, REV and COMMENT are the same as the one from
`vc-clearcase-checkout', MODE selects the checkout mode and can
be 'reserved or 'unreserved."

  ;; NOTE: we pass the -ptime to checkout to preserve the modification
  ;; time of the file in a dynamic view (cleartool preserves it
  ;; automatically in a static view).  If we don't do that, vc.el will
  ;; be confused and will try to ckeck-in an unmodified file (without
  ;; bothering to do a diff) instead of reverting the checkout.

  (with-clearcase-cfile (comment-file comment)
    (let ((pname (if rev (concat file "@@" rev) file))
	  (options (concat "-ptime -nwarn -nquery "
			   "-cfile " comment-file
			   " " (when rev "-version ")))
	  (co-mode (if (eq mode 'reserved) "-reserved " "-unreserved "))
	  ;; increase the cleartool timeout for the checkout operation
	  (cleartool-timeout (* 1.5 cleartool-timeout)))
      ;; NOTE: if this fails, we should prompt the user to checkout
      ;; unreserved.
      (cleartool "checkout %s %s \"%s\"" co-mode options pname))
    (clearcase-maybe-set-vc-state file 'force)
    (vc-resynch-buffer file t t)))

;; This would be so much easier if vc-start-logentry would accept a
;; closure to pass it to us...

(defun clearcase-finish-checkout-reserved (file rev comment)
  "Do a reserved checkout on FILE with REV and COMMENT.
NOTE: This function will be called from `vc-start-logentry' which
works with filesets and it must expect several files."
  (clearcase-finish-checkout file rev comment 'reserved))

(defun clearcase-finish-checkout-unreserved (file rev comment)
  "Do an unreserved checkout on FILE with REV and COMMENT.
NOTE: This function will be called from `vc-start-logentry' which
works with filesets it must expect several files."
  (clearcase-finish-checkout file rev comment 'unreserved))

(defun clearcase-revision-reserved-p (file)
  "Return t if FILE is checked out reserved.
If yes, return the user and view that has the reserved checkout,
otherwise return nil."
  (let ((fprop (clearcase-file-fprop file))
	(checkouts
	 (split-string
	  (cleartool "lsco -fmt \"%%PVn %%Rf %%Tf %%u\\n\" \"%s\"" file)
	  "[\n\r]+")))
    (let* ((match (concat (clearcase-fprop-version fprop) " reserved"))
	   (len (length match))
	   (rev (catch 'found
		  (dolist (c checkouts)
		    (when (eq (compare-strings match 0 len c 0 len) t)
		      (throw 'found c))))))
      (if rev
	  (let ((elements (split-string rev)))
	    (cons (nth 3 elements) (nth 2 elements)))
	  nil))))

(defcustom clearcase-checkout-comment-type 'normal
  "The type of comments expected from the user on checkout.
The value of this variable should be one of the three symbols:

normal -- a buffer will be used to enter a comment, just like for
	  file checkin,

brief -- the comment will be read from the minibuffer,

none -- no comment will be used on checkout."
  :type '(choice
	  (const :tag "Normal" normal)
	  (const :tag "Brief" brief)
	  (const :tag "None" none))
  :group 'vc-clearcase)

(defcustom clearcase-checkout-policy 'heuristic
  "The type of checkout to perform in `vc-clearcase-checkout'.
The value of this variable should be one of the three symbols:

heuristic -- a heuristic is used to determine the checkout model.
	 By default it tries to do a reserved checkout, but if
	 `vc-clearcase-checkout' determines that the unreserverd
	 checkout will fail it will do an unreserved checkout.

reserved -- always attempt to do a reserved checkout.  This might
	 fail if someone else has the file checked out reserved
	 or we don't checkout the latest revision on the branch.

unreserved -- always do an unreserved checkout."
  :type '(choice
	  (const :tag "Heuristic" heuristic)
	  (const :tag "Always Reserved" reserved)
	  (const :tag "Always Unreserved" unreserved))
  :group 'vc-clearcase)

(defun vc-clearcase-checkout (file &optional editable rev destfile)
  "Checkout FILE as per the checkout specification in vc.el.
See the vc.el `vc-checkout' documentation for the meaning of
EDITABLE, REV and DESTFILE.

The function is asynchronous (like checkin), it pops up a buffer
for the checkout comment and finishes the checkout later.

This method does three completely different things:

  1/ Checkout a version of the file.  The real checkout.

  2/ Get a version of the file in a separate file (this is for
     backwards compatibility with Emacs 21)

  3/ Update the file (in snapshot views)."

  (setq file (expand-file-name file))
  (cond
    ((and editable destfile)
     (error "Cannot checkout to a specific file"))
    (editable
     ;; this is the real checkout operation
     (let* ((fprop (clearcase-file-fprop file))
	    checkout)
       (when (clearcase-fprop-checkout-denied-p fprop)
	 (error "Configspec rule forbids checkout of this file."))
       ;; need to find out if we have to checkout reserved or
       ;; unreserved.
       (ecase clearcase-checkout-policy
	 ('reserved (setq checkout 'clearcase-finish-checkout-reserved))
	 ('unreserved (setq checkout 'clearcase-finish-checkout-unreserved))
	 ('heuristic
	  (cond
	    ;; if the checkout will create a branch, checkout reserved
	    ((clearcase-fprop-checkout-will-branch-p fprop)
	     (setq checkout 'clearcase-finish-checkout-reserved))

	    ;; if we are not latest on branch and we are asked to
	    ;; checkout this version (eq rev nil), we checkout
	    ;; unreserved.
	    ((and (null rev)
		  (not (string= (clearcase-fprop-latest fprop)
				(clearcase-fprop-version fprop))))
	     ;; patch rev first
	     (setq rev (clearcase-fprop-version fprop))
	     (setq checkout 'clearcase-finish-checkout-unreserved))

	    ;; if someone else has checked out this revision in
	    ;; reserved mode, ask the user if he wants an unreserved
	    ;; checkout.
	    (t (let ((user-and-view (clearcase-revision-reserved-p file)))
		 (if user-and-view
		     (when (yes-or-no-p
			    (concat
			     "This revision is checked out reserved by "
			     (car user-and-view) "in" (cdr user-and-view)
			     ".  Checkout unreserved? "))
		       (setq checkout 'clearcase-finish-checkout-unreserved))
		     ;; no one has this version checked out, checkout
		     ;; reserved.
		     (setq checkout 'clearcase-finish-checkout-reserved)))))))
       (if checkout
	   (ecase clearcase-checkout-comment-type
	     ('normal (vc-start-logentry
		       (list file) rev nil nil
		       "Enter a checkout comment" "*VC-log*" checkout))
	     ('brief (let ((comment (read-string "Enter a checkout comment: ")))
		       (funcall checkout file rev comment)))
	     ('none (funcall checkout file rev "")))
	   (message "Aborted."))))
    ((and (not editable) destfile)
     ;; Check out an arbitrary version to the specified file
     (clearcase-find-version-helper file rev destfile))
    ((and (not editable) (or (null rev) (eq rev t)))
     ;; Update the file in the view (no-op in dynamic views)
     (let ((update-result (cleartool "update -force -rename \"%s\"" file)))
       (when (string-match
	      "^Update log has been written to .*$" update-result)
	 (message (match-string 0 update-result)))
       (clearcase-maybe-set-vc-state file 'force)
       (vc-resynch-buffer file t t)))
    ((not editable)                     ; last case left for not editable
     (error "Cannot to update to a specific revision"))
    (t
     (error "Bad param combinations in vc-clearcase-checkout: %S %S %S"
	    editable rev destfile))))

;;;;;; revert
(defcustom clearcase-rmbranch-on-revert-flag t
  "Non-nil means remove a branch when a revert leaves no versions on it.
When a checkout operation creates a new branch, the uncheckout
will leave the element on that branch with a version of 0 which
is identical to the parent version.  If you use lots of branches,
the version tree will become littered with useless branches.
When this flag is true, the empty branches will be removed (a new
checkout in the same view will recreate the branch.)"
  :type 'boolean
  :group 'vc-clearcase)

(defun vc-clearcase-revert (file &optional contents-done)
  "Cancel a checkout or a hijacking on FILE.
CONTENTS-DONE is ignored.  The
`clearcase-rmbranch-on-revert-flag' is honoured."
  (setq file (expand-file-name file))
  (let* ((fprop (clearcase-file-fprop file))
	 (empty-branch-p (equal "0" (clearcase-fprop-version-number fprop))))
    (if (clearcase-fprop-hijacked-p fprop)
	(cleartool "update -overwrite -force \"%s\"" file)
	(progn
	  (cleartool "uncheckout -keep \"%s\"" file)
	  (when (and empty-branch-p clearcase-rmbranch-on-revert-flag)
	    (let ((base (clearcase-fprop-version-base fprop)))
	      (cleartool "rmbranch -force -nc \"%s@@%s\"" file base)
	      ;; in snapshot views, the file seems to be listed as "[special
	      ;; selection, deleted version]", after removing the branch, so
	      ;; we need an update.
	      (when (clearcase-snapshot-view-p fprop)
		(cleartool "update -overwrite -force \"%s\"" file))))))
    (clearcase-maybe-set-vc-state file 'force)))

;;;;;; cancel-version

;; No longer a backend function in Emacs 23, but used by
;; `vc-clearcase-rollback'

(defun vc-clearcase-cancel-version (file editable)
  "Remove the current version of FILE.
FILE must be checked in and latest on its branch.  We use
\"rmver\" to remove the version, but a version will not be
removed when a branch begins there or it has labels or attributes
attached.

When EDITABLE is non nil, the file will be checked out and the
contents of the deleted version will be placed in FILE.  A
checkin at this point will create a new version with the same
contents as the deleted version.  This is useful if you checked
the file in by mistake and want to rework some changes.

When EDITABLE is nil, the version is removed completely.  The
current branch might be removed as well if
`clearcase-rmbranch-on-revert-flag' is non nil.

If an error is signalled during the cancel, the original version
is saved as a keep file in the same directory as FILE, so no data
is lost."

  ;; Implementation Notes:
  ;;
  ;; Here is what we need to do in order to cancel a version so that the
  ;; changes are kept ready for a new checkin:
  ;;
  ;; * make a temporary copy of the file and the checkin comment for the
  ;;   file.  Copy-file will create a read-only copy, since the file is
  ;;   checked in.
  ;;
  ;; * remove the version
  ;;
  ;; * on a snapshot view, this will leave the file in place as a view
  ;;   private file.  We need to remove the file and run a clearcase
  ;;   update to get the version controlled file back, otherwise
  ;;   ClearCase commands will not work on the file.
  ;;
  ;; * checkout the file.  We checkout the file unreserved, which we expect to
  ;;   succeed most of the time (unless you are in a UCM view and you don't
  ;;   have an activity set).  We will try to reserve the checkout, but do
  ;;   nothing if it fails.
  ;;
  ;; * we need to replace the checked out file with the saved copy, make
  ;;   the file writable and load it back into emacs.
  ;;
  ;;
  ;; To cancel a version so that it is completely removed we simply need
  ;; to:
  ;;
  ;; * remove the version
  ;;
  ;; * on a snapshot view, update the file
  ;;
  ;; * if removing the version left an empty branch, we honour the
  ;;   `clearcase-rmbranch-on-revert-flag' (remove the branch if the
  ;;   flag is set.
  ;;
  ;; If something goes wrong in this routine, we leave the keep file
  ;; in place.  This is consistent with ClearCase behaviour.

  (setq file (expand-file-name file))
  (let ((fprop (clearcase-file-fprop file))
	(keep-file (clearcase-get-keep-file-name file))
	(comment-text nil))
    (when editable
      (copy-file file keep-file)
      (setq comment-text
	    (cleartool "desc -fmt \"%%c\" \"%s@@%s\""
		       file (clearcase-fprop-version fprop))))

    ;; -xhlink, enables us to cancel versions which have activities or merge
    ;; arrows attached.  Without it we cannot cancel any version in UCM views.

    (cleartool "rmver -force -xhlink -nc \"%s@@%s\""
	       file (clearcase-fprop-version fprop))

    (when (clearcase-snapshot-view-p fprop)
      (cleartool "update -overwrite -force \"%s\"" file))

    (when editable
      (with-clearcase-cfile (comment-file comment-text)
	(cleartool
	 "checkout -nquery -cfile \"%s\" -nwarn -ndata -unreserved \"%s\""
	 comment-file file))
      (copy-file keep-file file 'overwrite)
      (set-file-modes file (logior (file-modes file) #o220))
      (ignore-cleartool-errors
	(cleartool "reserve -ncomment \"%s\"" file))
      (revert-buffer 'ignore-auto 'noconfirm))

    (when (and (not editable)
	       clearcase-rmbranch-on-revert-flag
	       (string-match "[/\\]0$" (clearcase-fprop-parent fprop)))
      ;; we were left with an empty branch, remove that as well
      (cleartool "rmbranch -force -nc \"%s@@%s\""
		 file (clearcase-fprop-version-base fprop))
      ;; see vc-clearcase-revert on why we do this...
      (when (clearcase-snapshot-view-p fprop)
	(cleartool "update -overwrite -force \"%s\"" file)))

    (when editable
      (delete-file keep-file))

    (clearcase-maybe-set-vc-state file 'force)))

;;;;;; rollback
;; New in Emacs 23
(defun vc-clearcase-rollback (files)
  "Remove the current version of every file in FILES.
This function simply calls `vc-clearcase-cancel-version' for
each file.

NOTE: this function replaces `vc-clearcase-cancel-version' from
Emacs 22 and it is less functional (EDITABLE cannot be set)"
  (dolist (file files)
    (vc-clearcase-cancel-version file nil)))

;;;;;; merge
(defun vc-clearcase-merge (file rev1 rev2)
  "Merge into FILE REV1 up to REV2.
The operation will throw an error if the merge cannot be done
automatically.  vc.el assumes there are conflict markers in the
buffer, but ClearCase does not use them.

NOTE: when trying to merge revisions (vc-merge) on a file that is
not checked-out, vc asks for a checkout, but that the comment
window pops up, and `vc-merge' assumes the file was already
checked out.  We need to do an automatic checkout in this case,
but we don't do that."
  (setq file (expand-file-name file))
  (let ((merge-status
	 (cleartool
	  "merge -abort -insert -to \"%s\" -ver %s %s" file rev1 rev2)))
    (with-current-buffer (get-buffer-create "*vc-merge-result*")
      (let ((inhibit-read-only t))
	(insert merge-status)
	(switch-to-buffer-other-window (current-buffer) 'norecord)
	(shrink-window-if-larger-than-buffer)))
    0))                                 ; return success

;;;;;; merge-news
(defun vc-clearcase-merge-news (file)
  "Merge the new versions in FILE."
  (setq file (expand-file-name file))
  (let ((latest (concat file "@@"
			(clearcase-fprop-latest-sel
			 (clearcase-file-fprop file)))))
    (message "Merging LATEST into this version")
    ;; NOTE: we abort if anything goes wrong with the merge.  Let the
    ;; error propagate to the vc package.  If we just return 1, it
    ;; will try to invoke smerge-mode or ediff, expecting CVS-like
    ;; conflict markers.
    (let ((merge-status
	   (cleartool "merge -abort -to \"%s\" \"%s\"" file latest)))
      (with-current-buffer (get-buffer-create "*vc-merge-result*")
	(let ((inhibit-read-only t))
	  (insert merge-status)
	  (switch-to-buffer-other-window (current-buffer) 'norecord)
	  (shrink-window-if-larger-than-buffer)))
      0)))                              ; return success

;;;;;; steal-lock
(defun vc-clearcase-steal-lock (file &optional version)
  "Checkout a hijacked FILE and keep its current contents.
VERSION is not used, and we signal an error if it is not nil.

We save the current contents of the file, perform an unreserved
checkout, put the contents of the file back in, than try to
reserve the checkout.  At the end of the process, FILE will be
checked out and the contents will be the one of the hijacked
file.  File might be checked out unreserved, if someone already
has a reserved checkout of the file."
  (when version
    (error "vc-clearcase-steal-lock: cannot steal a specific version"))
  (setq file (expand-file-name file))
  (let ((keep-file (clearcase-get-keep-file-name file)))
    ;; if something goes wrong in this routine, we leave the keep file
    ;; in place.  This is consistent with ClearCase behaviour.
    (rename-file file keep-file)
    (condition-case err

	(progn
	  (cleartool "checkout -nquery -ncomment -nwarn -ndata -unreserved \"%s\"" file)
	  (copy-file keep-file file 'overwrite)
	  ;; make file writable, in case it wasn't
	  (set-file-modes file (logior (file-modes file) #o220))
	  (delete-file keep-file)
	  (ignore-cleartool-errors
	    (cleartool "reserve -ncomment \"%s\"" file))
	  (clearcase-maybe-set-vc-state file 'force))

      (cleartool-error
       ;; if we failed above, and we don't have a file, put the original file
       ;; back
       (unless (file-exists-p file)
	 (rename-file keep-file file))
       (error (error-message-string err))))))

;;;;; HISTORY FUNCTIONS
;;;;;; print-log
(defcustom clearcase-print-log-show-labels 'some
  "How to display the labels in the log (lshistory) output.
The value of this variable should be one of the three symbols:

none -- no labels are displayed, this setting will result in the
    fastest print-log output

some -- the most recent labels for each version are displayed.

all -- all the labels for each version are displayed.  This
    setting can make `vc-print-log' (\\[vc-print-log]) command
    very slow."
  :type '(choice
	  (const :tag "None" none)
	  (const :tag "Some" some)
	  (const :tag "All" all))
  :group 'vc-clearcase)

(defvar clearcase-lshistory-fmt
  (concat "----------------------------\n"
	  "revision %Vn (%e)\n"
	  "date: %d; author: %u\n"
	  "%c")
  "Format string to use when listing file history.")

(defvar clearcase-lshistory-fmt-ucm
  (concat "----------------------------\n"
	  "revision %Vn (%e)\n"
	  "date: %d; author: %u\n"
	  "activity: %[activity]p\n"
	  "%c")
  "Format string so use when listing file history.
This is used when the file is in a UCM project.")

(defun vc-clearcase-print-log (file &optional buffer)
  "Insert the history of FILE into the *clearcase-lshistory* buffer.
<<<<<<< HEAD
With a prefix argument, all events are listed (-minor option is
sent to cleartool)."

  ;; TODO (Emacs23): vc-clearcase-print-log
  ;;
  ;; We currently support one file even though vc will pass a fileset
  ;; (list of files) in FILE.  Problems with filesets containing
  ;; multiple files:
  ;;
  ;; * cleartool supports printing the history of several files at
  ;;   once.  The evet records will be sorted by date so events for
  ;;   one file will be mixed with events for the other files
  ;;
  ;; * We have a label section at the top of the file, but this only
  ;;   provides a mapping from the label name to the version which
  ;;   will be ambiguous when multiple files are involved.
  ;;
  ;; * The format records used by lshistory (see
  ;;  `clearcase-lshistory-fmt' and `clearcase-lshistory-fmt-ucm' will
  ;;  not print a file name for each record to avoid cluttering the
  ;;  display (there is a single "Working file: " record at the top of
  ;;  the log).  However this will make the display ambiguous if more
  ;;  than one file is involved.
  ;;
  ;; For now, we accept only one file in the fileset.

  (when (consp file)
    (assert (= (length file) 1) "Only one file is accepted")
    (setf file (car file)))
=======
By default only the history of the current branch of the file is
printed.  With a previx argument (C-u) entire file history is
printed."
>>>>>>> 1d23c595
  (setq file (expand-file-name file))
  (let ((inhibit-read-only t)
	(buf (if buffer
		 (get-buffer-create buffer)
		 (get-buffer-create "*vc*")))
	(fprop (clearcase-file-fprop file))
	(label-revisions nil)
	(max-label-length 0))

    (when (memq clearcase-print-log-show-labels '(some all))
      (with-temp-message "Collecting label information..."
	(dolist (v (split-string
		    (cleartool "lsvtree -nco %s \"%s\""
			       (if (eq clearcase-print-log-show-labels 'all)
				   "-all"
				   "")
			       file)
		    "[\n\r]+"))
	  (when (string-match "@@\\([^ ]+\\) (\\(.*\\))" v)
	    (let ((revision (match-string 1 v))
		  (labels (match-string 2 v)))
	      (dolist (label (split-string labels ", "))
		(unless (string= label "...")
		  (setq max-label-length (max max-label-length (length label)))
		  (push (cons label revision) label-revisions))))))))

    (with-current-buffer buf
      (erase-buffer)
      (insert (format "Working file: %s\n" file))

      (when (memq clearcase-print-log-show-labels '(some all))
	(insert "Labels:\n")

	(let ((fmtstr (format "\t%%-%ds %%s\n" max-label-length)))
	  (dolist (label label-revisions)
	    (insert (format fmtstr (car label) (cdr label))))))

      (let ((args (list "-fmt" (if (clearcase-ucm-view-p fprop)
				   clearcase-lshistory-fmt-ucm
				   clearcase-lshistory-fmt)
			file)))
	(unless current-prefix-arg
	  (setq args (append (list "-branch" (format "brtype:%s"
						     (clearcase-fprop-branch fprop)))
			     args)))
	(apply 'start-process
	       "cleartool-lshistory" buffer
	       cleartool-program "lshistory"
	       args)))))

;;;;;; log-view-mode
(defconst clearcase-log-view-file-re
  "^Working file: \\(.+\\)$"
  "Regexp to match the filename in a lshistory listing
The actual filename is the first match subexpression")

(defconst clearcase-log-view-message-re
  "^revision \\(\\S-+\\) (\\(?:create\\|checkout\\) version)"
  "Regexp to match the start of a lshistory record
The revision is the first match subexpression.")

(defconst clearcase-log-view-font-lock-keywords
  `(("-+" . font-lock-comment-face)
    (,clearcase-log-view-file-re . log-view-file-face)
    (,clearcase-log-view-message-re . log-view-message-face)
    ("(reserved)" . font-lock-variable-name-face)
    ("<No-tag-in-region>" . font-lock-warning-face)))
(defconst clearcase-log-view-font-lock-defaults
  '(clearcase-log-view-font-lock-keywords t nil nil nil))

(define-derived-mode vc-clearcase-log-view-mode log-view-mode
  "Cc-Log-View"
  "Mode to view clearcase log listings."
  (set (make-local-variable 'font-lock-defaults)
       clearcase-log-view-font-lock-defaults)
  (set (make-local-variable 'log-view-message-re)
       clearcase-log-view-message-re)
  (set (make-local-variable 'log-view-file-re)
       clearcase-log-view-file-re))

;;;;;; show-log-entry
(defun vc-clearcase-show-log-entry (version)
  "Search for VERSION in the current buffer.
Only works for the clearcase log format defined in
`clearcase-lshistory-fmt'."
  (let ((regexp
	 (concat "^revision "
		 (replace-regexp-in-string "[\\\\/]" "[\\\\/]" version)
		 "\\>"))
	pos)
    (save-excursion
      (goto-char (point-min))
      (when (re-search-forward regexp (point-max) 'noerror)
	(setq pos (match-beginning 0))))
    (when pos (goto-char pos))))

;;;;;; diff
(defcustom vc-clearcase-diff-switches nil
  "*Extra switches for clearcase diff under VC.
This is either a string or a list of strings.  Useful options
are \"-diff_format\" or \"-serial_format\".

To ignore the extra white space characters, you need the option
\"-option \"-blank_ignore\"\".

See the cleartool diff manual page for possible options.

NOTE: this option is ignored when
`clearcase-use-external-diff' is t."
  :type '(choice (const :tag "None" nil)
	  (string :tag "Argument String")
	  (repeat :tag "Argument List"
	   :value ("")
	   string))
  :version "21.1"
  :group 'vc
  :group 'vc-clearcase)

(defcustom clearcase-diff-cleanup-flag t
  "Non-nil means remove ^M characters from the diff output."
  :type 'boolean
  :group 'vc-clearcase)

(defcustom clearcase-use-external-diff nil
  "Non-nil means use the `diff' function to compare revisions.
When nil, the ClearCase internal diff is used instead."
  :type 'boolean
  :group 'vc-clearcase)

(defun clearcase-diff-with-diff (file rev1 rev2)
  "Do a diff on FILE revisions REV1 and REV2 using the diff package.
The diff is stored in the current buffer.  The function returns t
if the revisions are identical and nil otherwise.
This is a helper function for `vc-clearcase-diff'"

  ;; The `diff' function likes to display the diff buffer, but within vc, the
  ;; choice to display it or not is left to `vc-version-diff'.
  (save-window-excursion
    (let ((diff-start-pos (point))
	  (old (vc-version-backup-file-name file rev1 'manual))
	  (new (if rev2
		   (vc-version-backup-file-name file rev2 'manual)
		   file)))

      (when (file-exists-p old)
	(delete-file old))
      (clearcase-find-version-helper file rev1 old)

      (when rev2
	(when (file-exists-p new)
	  (delete-file new))
	(clearcase-find-version-helper file rev2 new))

      (let ((diff-buffer (diff old new nil 'no-async)))
	(insert-buffer-substring diff-buffer)
	(kill-buffer diff-buffer))

      ;; delete the temporary files we created
      (delete-file old)
      (when rev2 (delete-file new))

      (goto-char diff-start-pos)
      (and (re-search-forward "(no differences)" (point-max) 'noerror) t))))

(defun clearcase-diff-with-cleartool (file rev1 rev2)
  "Do a diff on FILE revisions REV1 and REV2 using the cleartool diff.
The diff is stored in the current buffer.  The function returns t
if the revisions are identical and nil otherwise.  This is a
helper function for `vc-clearcase-diff'"
  (let ((diff-start-pos (point))
	(fver1 (concat file "@@" rev1))
	(fver2 (if rev2 (concat file "@@" rev2) file))
	(opts (mapconcat 'identity
			 (if (listp vc-clearcase-diff-switches)
			     vc-clearcase-diff-switches
			     (list vc-clearcase-diff-switches))
			 " ")))
    (insert (cleartool "diff %s \"%s\" \"%s\"" opts fver1 fver2))
    (goto-char diff-start-pos)
    (when clearcase-diff-cleanup-flag
      (while (re-search-forward "\r$" nil t)
	(replace-match "" nil nil))
      (goto-char diff-start-pos))
    ;; the way we determine whether the files are identical depends
    ;; on the diff format we use.
    (or
     ;; diff format has an empty buffer
     (equal diff-start-pos (point-max))
     ;; serial format prints "Files are identical", so we look for that.
     (looking-at "\\(Files\\|Directories\\) are identical"))))

(defun vc-clearcase-diff (files &optional rev1 rev2 buffer)
  "Put the FILES diff between REV1 and REV2 in BUFFER.
Return t if the revisions are identical, nil otherwise.

When a file in FILES is a directory, the directory revisions are
compared and not the directory contents.
When BUFFER is nil, *vc-diff* is used instead.
When REV1 is nil, the files latest (checked-in) revision is used,
when REV2 is nil, the current contents of the file are used."

  ;; `vc-clearcase-diff' is called by both vc-diff and vc-diff-tree, in the
  ;; first case, we need to erase the buffer but in the second we should not,
  ;; as several diffs will accumulate in it.  The only way to tell the two
  ;; cases appart is that in vc-diff-tree case BUFFER is already the current
  ;; buffer.  Also, if the files are identical, vc.el expects us not to put
  ;; anything in the buffer.

  (unless buffer
    (setq buffer (get-buffer-create "*vc-diff*")))
  (unless (eq buffer (current-buffer))
    (with-current-buffer buffer
      (let ((inhibit-read-only t))
	(erase-buffer)
	(diff-mode))))

  (with-current-buffer buffer
    (goto-char (point-max))
    (let ((inhibit-read-only t)
	  (all-identical? t)
	  (external-diff? nil))
      (dolist (file files)
	(setq file (expand-file-name file))
	;; always use cleartool diff when comparing directory
	;; revisions.
	(setq external-diff? (and clearcase-use-external-diff
				  (not (file-directory-p file))))
	(with-cleartool-directory (file-name-directory file)
	  (let ((diff-start-pos (point))
		(fprop (clearcase-file-fprop file))
		(default-directory (file-name-directory file)))
	    (unless rev1
	      (setq rev1 (clearcase-fprop-version fprop)))
	    (setq file (file-name-nondirectory file))

	    (let ((identical? (if external-diff?
				  (clearcase-diff-with-diff file rev1 rev2)
				  (clearcase-diff-with-cleartool file rev1 rev2))))
	      (when identical?
		(kill-region diff-start-pos (point-max)))
	      (goto-char diff-start-pos)
	      (setq all-identical? (and all-identical? identical?))))))
      all-identical?)))

;;;;;; annotate-command
(defun vc-clearcase-annotate-command (file buf rev)
  "Get the annotations for FILE and put them in BUF.
REV is the revision we want to annotate.  With prefix argument,
will ask if you want to display the deleted sections as well."
  (setq file (expand-file-name file))
  (let ((pname (concat file (when rev (concat "@@" rev)))))
    (vc-setup-buffer buf)
    (with-current-buffer buf
      (let ((fmt-args '("-fmt" "%-9.9Sd %-8.8u %Sn |"))
	    (rm-args (when (and current-prefix-arg
				(y-or-n-p "Show deleted sections? "))
		       '("-rm" "-rmfmt" "D %-9.9Sd %-8.8u |"))))
	(cleartool-do
	 "annotate"
	 (append fmt-args rm-args `("-out" "-" "-nheader" ,pname))
	 buf)
	(setq cleartool-finished-function
	      '(lambda ()
		(let ((buffer (current-buffer)))
		  (clearcase-annotate-post-process buffer))))))))

(defconst clearcase-annotate-months
  '(("Jan" . 1) ("Feb" . 2) ("Mar" . 3) ("Apr" . 4)
    ("May" . 5) ("Jun" . 6) ("Jul" . 7) ("Aug" . 8)
    ("Sep" . 9) ("Oct" . 10) ("Nov" . 11) ("Dec" . 12)))

(defconst clearcase-annotate-date-rx
  "\\([0-9]+\\)-\\([A-Za-z]+\\)-\\([0-9]+\\)")

(defun clearcase-annotate-mktime (time-str)
  "Convert TIME-STR into a fractional number of days.
NOTE: we don't use `vc-annotate-convert-time' since it is not
available in Emacs 21."
  (when (and (stringp time-str)
	     (string-match clearcase-annotate-date-rx time-str))
    (let ((day (string-to-number (match-string 1 time-str)))
	  (month
	   (cdr (assoc (match-string 2 time-str)
		       clearcase-annotate-months)))
	  (year (string-to-number (match-string 3 time-str))))
      (incf year (if (< year 70) 2000 1900))
      (/ (float-time (encode-time 0 0 0 day month year)) 24 3600))))

(defun clearcase-annotate-post-process (buffer)
  "Compute the age, time and revision of each line in BUFFER.
These will be stored as properties, so
`vc-clearcase-annotate-difference', `vc-clearcase-annotate-time'
and `vc-clearcase-annotate-revision-atline' work fast."
  (with-current-buffer buffer
    (let ((inhibit-read-only t)
	  (date-rx "^[0-9]+-[A-Za-z]+-[0-9]+")
	  (version-rx " \\([\\/][-a-zA-Z0-9._\\/]+\\) +|"))
      ;; Step 1: parse the buffer and annotate the text with the time
      ;; and revision number of each line
      (goto-char (point-max))
      (let ((now (/ (float-time) 24 3600))
	    (beg (point))
	    (end (point))
	    time-str revision-str time age)
	(while (re-search-backward date-rx nil 'noerror)
	  (setq time-str (match-string-no-properties 0))
	  (setq time (clearcase-annotate-mktime time-str))
	  (setq age (- now time))

	  (when (re-search-forward version-rx (c-point 'eol) 'noerror)
	    (setq revision-str (match-string-no-properties 1)))

	  (beginning-of-line)
	  (setq beg (point))
	  (put-text-property beg end 'vc-clearcase-time time)
	  (put-text-property beg end 'vc-clearcase-age age)
	  (put-text-property beg end 'vc-clearcase-revision revision-str)
	  (setq end (1- beg))))
      ;; Step 2: all the '|' markers in continuation lines
      (goto-char (point-min))
      (while (re-search-forward "^ +\\. +|" nil t)
	(let* ((bol (c-point 'bol))
	       (time (get-text-property bol 'vc-clearcase-time))
	       (age (get-text-property bol 'vc-clearcase-age))
	       (revision (get-text-property bol 'vc-clearcase-revision))
	       (str "                   .                    |")
	       (max (1- (length str))))
	  (put-text-property 0 max 'vc-clearcase-time time str)
	  (put-text-property 0 max 'vc-clearcase-age age str)
	  (put-text-property 0 max 'vc-clearcase-revision revision str)
	  (replace-match str nil nil)))
      ;; Step 3: truncate or expand all the version numbers
      (goto-char (point-min))
      (while (re-search-forward version-rx nil t)
	(let* ((str (match-string-no-properties 1))
	       max
	       (bol (c-point 'bol))
	       (time (get-text-property bol 'vc-clearcase-time))
	       (age (get-text-property bol 'vc-clearcase-age))
	       (revision (get-text-property bol 'vc-clearcase-revision)))
	  (when (> (length str) 20)
	    (setq str (substring str -20 (length str))))
	  (setq str (format " %20s |" str))
	  (setq max (length str))
	  (put-text-property 0 max 'vc-clearcase-time time str)
	  (put-text-property 0 max 'vc-clearcase-age age str)
	  (put-text-property 0 max 'vc-clearcase-revision revision str)
	  (replace-match str nil t))))))

;;;;;; annotate-difference
(defun vc-clearcase-annotate-difference (point)
  "Return the age in days of POINT."
  (get-text-property point 'vc-clearcase-age))

;;;;;; annotate-time
(defun vc-clearcase-annotate-time ()
  "Return the time in days of (point)."
  (get-text-property (point) 'vc-clearcase-time))

;;;;;; annotate-exact-revision-at-line
(defun vc-clearcase-annotate-extract-revision-at-line ()
  "Return the version of (point)."
  (get-text-property (point) 'vc-clearcase-revision))

;;;;; SNAPSHOT SYSTEM
;;;;;; create-tag
(defcustom clearcase-no-label-action 'ask
  "What to do when we are asked to apply a label that does not exist.
There are three possible values for this variable:

'error -- an error will be signalled when we are asked to apply a
	  non existent label.

'create -- the label will be created if it does not exist.

'ask -- ask the user whether she wants to create the label or
not.

NOTE: in ClearCase a label exists independently from the files
it is applied to.  A label must be created first before it can be
applied."
  :type '(choice (const :tag "Signal error" error)
	  (const :tag "Automatically create it" create)
	  (const :tag "Ask the user" ask))
  :group 'vc-clearcase)

(defcustom clearcase-confirm-label-move t
  "When not nil, ask the user to confirm a label move.
The vc-clearcase-create-snapshot function will not move the label
unless the snapshot is initiated with an universal
argument (C-u).  When this variable is not nil,
vc-clearcase-create-snapshot will ask the user to confirm the
label move.

The reason for this variable is to remind the CVS user that C-u
C-x v s will not create a branch in ClearCase."
  :type 'boolean
  :group 'vc-clearcase)

(defun vc-clearcase-create-tag (dir name branchp)
  "Label all files under DIR using NAME as the label.

BRANCHP is used to move an existing label.  This is not the
default behaviour, but the default behaviour is useless for
Clearcase.

First, if the label NAME does not exist, if is created with
mklbtype as an ordinary, non shared label.  Than the label is
applied recursively on DIR (but not moved if it already exists).
Than, for each parent directory of DIR the label is applied only
to that directory.  This means that you can select this version
of the sources with this single line in the configspec:

element * NAME -nocheckout"
  (when (and branchp
	     clearcase-confirm-label-move
	     (not (yes-or-no-p "Move existing label? ")))
    (error "Aborted"))
  (setq dir (expand-file-name dir))
  (with-cleartool-directory (file-name-directory dir)
    ;; let's see if the label exists
    (condition-case nil
	(cleartool "desc -fmt \"ok\" lbtype:%s" name)
      (cleartool-error-label-not-found
       (let ((should-create
	      (ecase clearcase-no-label-action
		('create t)
		('error nil)
		('ask (yes-or-no-p
		       (format "Label %s does not exist.  Create it? " name))))))
	 (if should-create
	     (progn
	       (message "Creating label %s" name)
	       (cleartool "mklbtype -ordinary -nc lbtype:%s" name)
	       (message nil))
	     (error "Label %s does not exist and will not create it" name)))))
    (let ((dir? (file-directory-p dir)))
      (message "Applying label...")
      ;; NOTE: the mklabel command might fail if some files are
      ;; hijacked... The rest of the files will be labelled though...
      (cleartool
       "mklabel -nc %s %s lbtype:%s \"%s\""
       (if branchp "-replace" "") (if dir? "-recurse" "") name dir)
      (when dir?                        ; apply label to parent directories
	(message "Applying label to parent directories...")
	(ignore-cleartool-errors
	  (while t                      ; until cleartool will throw an error
	    (setq dir (replace-regexp-in-string "[\\\\/]$" "" dir))
	    (setq dir (file-name-directory dir))
	    (cleartool
	     "mklabel -nc %s lbtype:%s \"%s\""
	     (if branchp "-replace" "") name dir)))))
    (message "Finished applying label")))

;;;;; MISCELLANEOUS
;;;;;; previous-version
(defun vc-clearcase-previous-revision (file rev)
  "Return the FILE revision that precedes the revision REV.
Return nil if no such revision exists."
  (setq file (expand-file-name file))
  ;; We simply ask clearcase to tell us the previous version name
  ;; (%PVn).  If we came across a version number of 0, we ask for the
  ;; previous version again, since the initial version on a branch (0)
  ;; is identical to the original version in the parent branch...
  (let ((prev (cleartool "desc -fmt \"%%PVn\" \"%s@@%s\"" file rev)))
    (if (string= prev "")
	nil
	(if (string-match "[\\/]0$" prev)
	    (vc-clearcase-previous-version file prev)
	    prev))))

;;;;;; next-version
(defun vc-clearcase-next-revision (file rev)
  "Return the FILE revision that follows the revision REV.
Return nil if no such revision exists."
  (setq file (expand-file-name file))
  ;; Unfortunately, there's no easy (and correct) way of finding the
  ;; next version.  We start with the LATEST for FILE and walk
  ;; backwards until the parent is REV. If we came across a version
  ;; number of 0, skip it, since the initial version on a branch (0)
  ;; is identical to the original version in the parent branch...
  ;;
  ;; To speed up the search, we use the revision-list in fprop.
  (let* ((fprop (clearcase-file-fprop file))
	 (revision-list (clearcase-fprop-revision-list fprop)))
    (unless revision-list
      ;; If we don't have a revision list, build one now
      (message "Building revision list...")
      (let* ((prev (clearcase-fprop-latest fprop)))
	(setq revision-list (list prev))
	(while (not (string= prev ""))
	  (setq prev (cleartool "desc -fmt \"%%PVn\" \"%s@@%s\"" file prev))
	  (unless (or (string= prev "") (string-match "[\\/]0$" prev))
	    (setq revision-list (cons prev revision-list))))
	(setf (clearcase-fprop-revision-list fprop) revision-list)
	(message "Building revision list...done.")))
    (car (cdr-safe (member rev revision-list)))))

;;;;;; delete-file
(defun vc-clearcase-delete-file (file)
  "Remove FILE from ClearCase.
Previous versions of the directory will still contain FILE."
  (setq file (expand-file-name file))
  (with-clearcase-checkout (file-name-directory file)
    (cleartool "rmname -nc \"%s\"" file)))

;;;;;; rename-file
(defun vc-clearcase-rename-file (old new)
  "Rename file from OLD to NEW.
When both OLD and NEW are in the same VOB, a ClearCase rename is
used, this will preserve the file's history.  When OLD and NEW
are in different VOBs, the file is copied and registered in the
new location and removed from the old."
  ;; Unfortunately vc-rename-file will not expand these for us
  (setq old (expand-file-name old))
  (setq new (expand-file-name new))
  (with-clearcase-checkout (file-name-directory old)
    (with-clearcase-checkout (file-name-directory new)
      (with-clearcase-cfile (comment (format "*renamed from %s to %s*" old new))
	(let ((old-vob (clearcase-vob-tag-for-path old))
	      (new-vob (clearcase-vob-tag-for-path new)))
	  (if (equal old-vob new-vob)
	      (cleartool "mv -cfile %s \"%s\" \"%s\"" comment old new)
	      (progn
		;; renaming a file accross different vobs is not supported by
		;; ClearCase.
		(copy-file old new)
		(cleartool "mkelem -cfile %s \"%s\"" comment new)
		(cleartool "rmname -cfile %s \"%s\"" comment old)
		(cleartool "checkin -nc \"%s\"" new))))))))

;;;;;; extra-menu

(defvar vc-clearcase-extra-menu)

(easy-menu-define vc-clearcase-extra-menu vc-clearcase-extra-menu
  "Menu for the ClearCase specific commands"
  '("Clearcase"
    ["Show file version" vc-clearcase-what-version t]
    ["Show configspec rule" vc-clearcase-what-rule t]
    ["Show view tag" vc-clearcase-what-view-tag t]
    ["Browse version tree (GUI)" vc-clearcase-gui-vtree-browser t]))

(defun vc-clearcase-extra-menu ()
  vc-clearcase-extra-menu)

;;;; CLEARCASE SPECIFIC COMMANDS
;;;;;
;;;;;; vc-clearcase-get-label-differences
(defun vc-clearcase-get-label-differences (dir label-1 label-2)
  "Return the changed files in DIR between LABEL-1 and LABEL-2.
A list is returned, each element is another list of

  (file version-1 version-2)

Where version-1 is the version attached to LABEL-1 (or the string
*no version* if there is no version for that label.  version-2 is
the same for LABEL-2.

The list of files is not returned in any particular order."
  (setq dir (expand-file-name dir))
  ;; make sure both labels exist
  (with-cleartool-directory dir
    (cleartool "desc -fmt \"ok\" lbtype:%s" label-1)
    (cleartool "desc -fmt \"ok\" lbtype:%s" label-2))

  (let ((buf1 (get-buffer-create " *clearcase-label-1*"))
	(buf2 (get-buffer-create " *clearcase-label-2*"))

	;; Will hold the file report.  KEY is file-name, VALUE is (cons
	;; label-1-version label-2-version).  If one of the versions does not
	;; exist, the string "*no version*" is used instead.
	(report (make-hash-table :test 'equal))

	;; We don't want the full path name in front of each file so we remove
	;; it by skipping SKIP chars.
	(skip (length dir)))

    ;; Start a cleartool find for label-1
    (with-current-buffer buf1
      (buffer-disable-undo)
      (erase-buffer)
      (cleartool-do
       "find" (list dir "-version" (format "lbtype(%s)" label-1) "-print")
       buf1))

    ;; Start a cleartool find for label-2
    (with-current-buffer buf2
      (buffer-disable-undo)
      (erase-buffer)
      (cleartool-do
       "find" (list dir "-version" (format "lbtype(%s)" label-2) "-print")
       buf2))

    ;; Wait for both processes to complete
    (with-timeout (30 (error "Cleartool takes too long to complete"))
      ;; we use ignore-errors because the cleartool sentinel deletes the
      ;; process on exit.
      (while (or (ignore-errors (eq (process-status buf1) 'run))
		 (ignore-errors (eq (process-status buf2) 'run)))
	(accept-process-output)
	(sit-for 1)))

    ;; Process the listed files for label-1.  For each line in the buffer,
    ;; find the file and version and add it to the report.
    (with-current-buffer buf1
      (goto-char (point-min))
      (while (not (= (point) (point-max)))
	(beginning-of-line)
	(forward-char skip)
	(let* ((start (point))
	       (end (progn (end-of-line) (point)))
	       (str (buffer-substring-no-properties start end))
	       (file-and-version (split-string str "@@")))
	  (when (= (length file-and-version) 2)
	    (let ((file (car file-and-version))
		  (version (cadr file-and-version)))
	      (puthash file (cons version "*no version*") report))))
	(forward-line 1)))

    ;; Process the listed files for label-2.  For each line in the buffer,
    ;; find the file and version than update the report with the second
    ;; label's version.  We remove entries that have the same version for both
    ;; labels and add new entries for files that only have label 2.
    (with-current-buffer buf2
      (goto-char (point-min))
      (while (not (= (point) (point-max)))
	(beginning-of-line)
	(forward-char skip)
	(let* ((start (point))
	       (end (progn (end-of-line) (point)))
	       (str (buffer-substring-no-properties start end))
	       (file-and-version (split-string str "@@")))
	  (when (= (length file-and-version) 2)
	    (let ((file (car file-and-version))
		  (version (cadr file-and-version)))
	      (let ((ver1 (car (gethash file report))))
		(cond
		  ;; no version 1
		  ((null ver1)
		   (puthash file (cons "*no version*" version) report))
		  ;; the two versions are identical
		  ((string= ver1 version)
		   (remhash file report))
		  ;; version 1 exists, add version 2
		  (t (puthash file (cons ver1 version) report)))))))
	(forward-line 1)))

    ;; cleanup after us.  maybe these should be in an unwind-protect
    (kill-buffer buf1)
    (kill-buffer buf2)

    ;; collect all files from the hash.  We also remove a leading
    ;; slash or backslash -- cleartool likes to print it, but it
    ;; causes confusion. Also make sure that the current directory is
    ;; "." not "/" as cleartool prints it.
    (loop for k being the hash-keys of report using (hash-values v)
       collect (list
		(let ((file (replace-regexp-in-string "\\`[\\\\/]" "" k)))
		  (if (equal file "") "." file))
		(car v) (cdr v)))))

;;;;;; what-version
(defun vc-clearcase-what-version (file)
  "Show the version of FILE and save the version in the kill ring.

HINT: You can use this function to get the current version of the
file when the version string is too long to type (and in
ClearCase it usually is).  For example, when comparing files
using \\[ediff-revision] you can the current revision of the file
in the kill ring using \\[vc-clearcase-what-version], than when
\\[ediff-revision] asks for a version number you can use \\[yank]
to to put it into the minibuffer and edit it rather than typing
the whole revision string."
  (interactive (list (buffer-file-name (current-buffer))))
  (if (and (stringp file) (vc-clearcase-registered file))
      (progn
	(clearcase-maybe-set-vc-state file)
	(let* ((fprop (clearcase-file-fprop file))
	       (version (clearcase-fprop-version fprop))
	       (co-status (clearcase-fprop-status fprop)))
	  (kill-new version)
	  (message "File version: %s%s" version
		   (case co-status
		     ('reserved ", checkedout reserved")
		     ('unreserved ", checkedout unreserved")
		     ('hijacked ", hijacked")
		     ('broken-view ", broken view")
		     (t "")))))
      (message "Not a clearcase file")))

;;;;;; what-rule
(defun vc-clearcase-what-rule (file)
  "Show the configspec rule for FILE."
  (interactive (list (buffer-file-name (current-buffer))))
  (if (and (stringp file) (vc-clearcase-registered file))
      (progn
	(clearcase-maybe-set-vc-state file)
	(let ((rule (clearcase-fprop-what-rule
		     (clearcase-file-fprop file))))
	  (if rule
	      (message "Configspec rule: %s" rule)
	      (message "No configspec rule"))))
      (message "Not a clearcase file")))

;;;;;; what-view-tag
(defun vc-clearcase-what-view-tag (file)
  "Show view in which FILE resides.
For UCM views, show the current activity as well.  If FILE is
null, the file visited in the current buffer is used."
  (interactive (list (buffer-file-name (current-buffer))))
  (when (stringp file)
    (setq file (expand-file-name file)))
  (unless (and (stringp file) (vc-clearcase-registered file))
    (error "Not a clearcase file: %S" file))
  (clearcase-maybe-set-vc-state file)
  (let ((vprop (clearcase-get-vprop
		(clearcase-file-fprop file))))
    (if (clearcase-ucm-view-p vprop)
	(let ((cact (with-cleartool-directory (file-name-directory file)
		      (cleartool "lsact -cact -fmt \"%%n\""))))
	  (when (string= cact "")
	    (setq cact "NO ACTIVITY"))
	  (message "View: %s (%s)"
		   (clearcase-vprop-name vprop)
		   cact))
	;; else
	(message "View tag: %s" (clearcase-vprop-name vprop)))))

;;;;;; gui-vtree-browser
(defun vc-clearcase-gui-vtree-browser (ask-for-file)
  "Start the version tree browser GUI on a file or directory.
When ASK-FOR-FILE is nil, the file in the current buffer is used.
Otherwise, it will ask for a file (you can also specify a
directory, in this case the versions of the directory itself will
be browsed)"
  (interactive "P")
  (let ((file (buffer-file-name (current-buffer))))
    (when ask-for-file
      (setq file
	    (expand-file-name
	     (read-file-name "Browse vtree for: " file file t))))
    (if (and file (vc-clearcase-registered file))
	(progn
	  (message "Starting Vtree browser...")
	  (start-process-shell-command
	   "Vtree_browser" nil clearcase-vtree-program file))
	(message "Not a clearcase file"))))

;;;;;; clearcase-file-not-found-handler

;;; If we don't autoload this function, the functionality will not be
;;; available until the first ClearCase file is opened.  If we do autoload it,
;;; however, the vc-clearcase.el library will be loaded the first time the
;;; user tries to open a non-existent file.

;;;###autoload
(defun clearcase-file-not-found-handler ()
  "Handle opening of version-extended ClearCase files.
This function should be added to `find-file-not-found-functions'
to handle opening ClearCase files in the format
file.txt@@/main/0.  The function will visit the file first, than
will open the specified version in another window, using
`vc-revision-other-window'"
  (let ((file-name (buffer-file-name))
	(b (current-buffer)))
    (when (string-match "\\(.*\\)@@\\(.*\\)" file-name)
      (let ((file (match-string 1 file-name))
	    (version (match-string 2 file-name)))
	(when (file-exists-p file)
	  (find-file file)
	  (kill-buffer b)
	  (vc-revision-other-window version)
	  t                             ; return t, so no other handler works
	  )))))

;;;;;; clearcase-hijack-file-handler
(defun clearcase-hijack-file-handler ()
  "Detect the hijacking of a file and update the FPROP accordingly."
  (let ((file (buffer-file-name)))
    (when file
      (let ((fprop (clearcase-file-fprop file)))
	(when fprop
	  (unless (clearcase-fprop-checkedout-p fprop)
	    ;; we are hijacking a file
	    (vc-file-setprop file 'vc-state 'unlocked-changes)
	    (setf (clearcase-fprop-status fprop) 'hijacked)
	    (vc-resynch-buffer file t t))))))
  nil)

;;;;;; checkout-directory
;;;###autoload
(defun vc-clearcase-checkout-directory (dir)
  "Checkout directory DIR, or do nothing if already checked out.
To register, rename or remove files, the directory needs to be
checked out.  vc-clearcase will checkout a directory when needed
and check it in again, but if you need to register (or rename or
delete) several files, a new directory revision will be created
for each operation.  In such a case, it might be useful to
checkout/checkin the directory explicitely, so that a single
directory revision is created instead."
  (interactive "D")
  (setq dir (expand-file-name dir))
  (if (member (cleartool "desc -fmt \"%%Rf\" \"%s\"" dir)
	      '("reserved" "unreserved"))
      (message "%s already checked out" dir)
      (with-temp-message (format "Checking out %s" dir)
	(cleartool "checkout -nc \"%s\"" dir))))

;;;;;; checkin-directory
;;;###autoload
(defun vc-clearcase-checkin-directory (dir)
  "Checkin directory DIR, or do nothing if already checked in.
See `vc-clearcase-checkout-directory' for why this function might
be usefull."
  (interactive "D")
  (setq dir (expand-file-name dir))
  (if (equal "" (cleartool "desc -fmt \"%%Rf\" \"%s\"" dir))
      (message "%s is not checked out" dir)
      (with-temp-message (format "Checking in %s" dir)
	(cleartool "checkin -nc \"%s\"" dir))))

;;;;;; list-checkouts
(defconst cleartool-lsco-fmt
  (concat "Working file: %n\n"
	  "revision %PVn (%Rf)\n"
	  "user: %u; view: %Tf; date: %Sd (%Ad days ago)\n\n"
	  "%c")
  "Format string to use when listing checkouts.")

;;;###autoload
(defun vc-clearcase-list-checkouts (dir &optional prefix-arg)
  "List the checkouts of the current user in DIR.
If PREFIX-ARG is present, an user name can be entered, and all
the views are searched for checkouts of the specified user.  If
the entered user name is empty, checkouts from all the users on
all the views are listed."
  (interactive "DList checkouts in directory: \nP")
  (when (string-match "\\(\\\\\\|/\\)$" dir)
    (setq dir (replace-match "" nil nil dir)))
  (setq dir (expand-file-name dir))
  (let ((user-selection
	 (if prefix-arg
	     (let ((u (read-from-minibuffer "User: ")))
	       (unless (string= u "")
		 (list "-user" u)))
	     (list "-me" "-cview")))
	(other-options (list "-recurse" "-fmt" cleartool-lsco-fmt dir)))
    (with-current-buffer (get-buffer-create "*clearcase-lsco*")
      (let ((inhibit-read-only t))
	(erase-buffer)
	(setq default-directory dir)
	(insert "Listing checkouts in " dir "\n")
	(insert "Cleartool command: "
		(format "%S" (append user-selection other-options))
		"\n")
	(vc-clearcase-log-view-mode)
	(let ((process
	       (cleartool-do
		"lsco"
		(append user-selection other-options) (current-buffer))))
	  (switch-to-buffer-other-window (process-buffer process)))))))

;;;;;; update-view
;;;###autoload
(defun vc-clearcase-update-view (dir prefix-arg)
  "Run a cleartool update command in DIR and display the results.
With PREFIX-ARG, run update in preview mode (no actual changes
are made to the views)."
  (interactive "DUpdate directory: \nP")
  (when (string-match "[\\\/]+$" dir)
    (setq dir (substring dir 0 (match-beginning 0))))
  (setq dir (expand-file-name dir))
  (with-current-buffer (get-buffer-create "*clearcase-update*")
    (setq buffer-read-only t)
    (let ((inhibit-read-only t))
      (erase-buffer)
      (when prefix-arg (insert "*PREVIEW* "))
      (insert "Updating directory " dir "\n")
      (let ((options (list "-force" "-rename" dir)))
	(when prefix-arg (setq options (cons "-print" options)))
	(let ((process (cleartool-do "update" options (current-buffer))))
	  (switch-to-buffer-other-window (process-buffer process))
	  ;; TODO: how do we refresh all the files that were loaded
	  ;; from this view?
	  )))))

;;;;;; label-diff-report
(when (fboundp 'define-button-type)
  (define-button-type 'vc-clearcase-start-ediff-button
      'face 'default
      'help-echo "mouse-2, RET: Compare the two file revisions with Ediff"
      'follow-link t
      'action (lambda (button)
		(require 'ediff)
		(declare (special ediff-version-control-package))
		(let ((file-name (button-get button 'file-name))
		      (revision-1 (button-get button 'revision-1))
		      (revision-2 (button-get button 'revision-2)))
		  (with-current-buffer (find-file-noselect file-name)
		    (funcall
		     (intern (format "ediff-%S-internal"
				     ediff-version-control-package))
		     revision-1 revision-2 nil))))
      'skip t))

;;;###autoload
(defun vc-clearcase-label-diff-report (dir label-1 label-2)
  "Report the changed file revisions between labels.
A report is prepared in the *label-diff-report* buffer for the
files in DIR that have different revisions between LABEL-1
and LABEL-2'."
  (interactive
   (let ((d (read-file-name "Report on directory: "
			    default-directory default-directory t nil)))
     (assert (file-directory-p d))
     (let* ((vob (clearcase-vob-tag-for-path d))
	    (l1 (clearcase-read-label "Label 1 (newer): " vob))
	    (l2 (clearcase-read-label "Label 2 (older): " vob nil t)))
       (list d l1 l2))))
  (setq dir (expand-file-name dir))
  (message "Fetching label differences...")
  (let ((diff (vc-clearcase-get-label-differences dir label-1 label-2))
	;; the format string for a line in the report
	line-fmt)
    (setq diff (sort* diff 'string< :key 'car))
    (loop for (file rev-1 rev-2) in diff
       maximize (length file) into file-len
       maximize (length rev-1) into lb1-len
       maximize (length rev-2) into lb2-len
       finally do
       (setq line-fmt (format "%% 3d    %%-%ds    %%-%ds    %%-%ds"
			      file-len lb1-len lb2-len)))

    (with-current-buffer (get-buffer-create "*label-diff-report*")
      ;; these are declared in ps-print.el, but I want to avoid an
      ;; (eval-when-compile (require 'ps-print))
      (declare
       (special ps-landscape-mode ps-number-of-columns ps-zebra-stripes))
      (set (make-local-variable 'ps-landscape-mode) 'landscape)
      (set (make-local-variable 'ps-number-of-columns) 1)
      (set (make-local-variable 'ps-zebra-stripes) t)

      (setq default-directory dir)
      (erase-buffer)
      (buffer-disable-undo)
      (insert (format "Directory: %s\nLabel 1: %s\nLabel 2: %s\n\n"
		      dir label-1 label-2))
      (let ((header (format line-fmt 0 "File" label-1 label-2)))
	(insert header)
	(insert "\n")
	(insert (make-string (length header) ?=)))
      (insert "\n")

      (loop for (file rev-1 rev-2) in diff
	 count 1 into pos
	 do (progn
	      (if (fboundp 'insert-text-button)
		  (insert-text-button
		   (format line-fmt pos file rev-1 rev-2)
		   'type 'vc-clearcase-start-ediff-button
		   'file-name file 'revision-1 rev-1 'revision-2 rev-2)
		  (insert (format line-fmt pos file rev-1 rev-2)))
	      (insert "\n")))

      (goto-char (point-min))
      (buffer-enable-undo)
      (pop-to-buffer (current-buffer))))
  (message "Fetching label differencess...done."))

;;;;;; list-view-private-files
;;;###autoload
(defun vc-clearcase-list-view-private-files (dir)
  "List the view private files in DIR.
You can edit the files using 'find-file-at-point'"
  (interactive "DReport on directory: ")
  (setq dir (expand-file-name dir))
  (let ((buf (get-buffer-create "*clearcase-view-private-files*")))
    (with-current-buffer buf
      (buffer-disable-undo)
      (erase-buffer)
      (cd dir)
      (insert (format "View private files in %s:\n\n" dir))
      (cleartool-do "ls" (list "-recurse" "-short" "-view_only") buf))
    (pop-to-buffer buf)))


;;;;;; configspec editor

(defvar clearcase-edcs-view-tag nil
  "The name of the view whose configspec we are editing.")

;; NOTE: for some configspecs cleartool will want to ask questions, I
;; didn't find a way to turn that off.

(defun clearcase-setcs (&optional buffer view-tag)
  "Set the configspec found in BUFFER to the VIEW-TAG.

If buffer is nil, the current buffer is used.  If view-tag is
nil, the value of clearcase-edcs-view-tag is used (local to
buffer).  This function should be invoked on a buffer setup by
`vc-clearcase-edcs'.

NOTE: we can only set the configspec if view-tag has an
associated vprop to tell us if it's a dynamic or static view.
This usually means you have to visit a file in that view before
you can set the configspec.  This note is here, because
`vc-clearcase-edcs' allows you to inspect the configspec of ANY
view accessible from this machine."
  (interactive (list (current-buffer)
		     (with-current-buffer (current-buffer)
		       clearcase-edcs-view-tag)))
  (let ((vprop (clearcase-get-vprop view-tag))
	(configspec (buffer-file-name buffer)))
    (unless configspec (error "Buffer has no file associated with it"))
    (unless (or (clearcase-dynamic-view-p vprop)
		(clearcase-snapshot-view-p vprop))
      (error "Nothing known about %s.  Visit a file in the view first"
	     view-tag))
    (when (buffer-modified-p buffer)
      (if (yes-or-no-p (format "Save %s? " configspec))
	  (save-buffer buffer)
	  (error "Aborted")))
    (cond
      ((clearcase-dynamic-view-p vprop)
       ;; in a dynamic view, we simply set the configspec, than
       ;; trigger a re-sync on all the visited files from that view.
       (cleartool "setcs -tag %s \"%s\"" view-tag configspec)
       (message "%s's confispec updated." view-tag)
       (clearcase-refresh-files-in-view view-tag))

      ((clearcase-snapshot-view-p vprop)
       ;; in a snapshot view, a update will be triggered, so we set
       ;; the configspec with a cleartool-do command, and trigger
       ;; the re-sync in its finished callback.
       (with-current-buffer (get-buffer-create "*clearcase-setcs*")
	 (let ((inhibit-read-only t))
	   (erase-buffer)
	   (cd (clearcase-vprop-root-path vprop))
	   (let ((process
		  (cleartool-do "setcs"
				(list "-tag" view-tag configspec)
				(current-buffer))))
	     (switch-to-buffer-other-window (process-buffer process))
	     ;; reuse this variable to hold the view tag in the update
	     ;; buffer.
	     (set (make-local-variable 'clearcase-edcs-view-tag) view-tag)
	     (setq cleartool-finished-function
		   '(lambda ()
		     (clearcase-refresh-files-in-view
		      clearcase-edcs-view-tag))))))))))

(defun clearcase-setcs-and-kill-buffer (&optional buffer view-tag)
  "Set the configspec found in BUFFER to the VIEW-TAG than kill the buffer."
  (interactive (list (current-buffer)
		     (with-current-buffer (current-buffer)
		       clearcase-edcs-view-tag)))
  (clearcase-setcs buffer view-tag)
  (let ((window (get-buffer-window buffer t)))
    (when (and window (not (window-dedicated-p window)))
      (ignore-errors (delete-window window))))
  (kill-buffer buffer))

;;; TODO: the highlighted keyword list is incomplete.
(defconst clearcase-edcs-font-lock-keywords
  `(("^\\s-*\\(element\\|load\\|include\\)" 1 font-lock-keyword-face)
    ("^\\s-*element\\s-+\\(-file\\|-directory\\|-eltype\\s-+\\sw+\\)\\s-" 1 font-lock-type-face)
    ("\\s-\\(-mkbranch\\)\\s-+\\(\\sw+\\)" (1 font-lock-type-face) (2 font-lock-variable-name-face))
    ("\\s-\\(-time\\)\\s-+\\(\\sw+\\)" (1 font-lock-type-face) (2 font-lock-variable-name-face))
    ("\\s-\\(-nocheckout\\b\\)" 1 font-lock-type-face))
  "Font lock keywords for highlighting config spec files.")

(defvar clearcase-edcs-mode-syntax-table
  (let ((table (make-syntax-table)))
    ;; comment starter
    (modify-syntax-entry ?# "<" table)
    ;; newline and formfeed end coments
    (modify-syntax-entry ?\n ">" table)
    (modify-syntax-entry ?\f ">" table)
    ;; underscore and minus sign are word constituents
    (modify-syntax-entry ?_ "w" table)
    (modify-syntax-entry ?- "w" table)
    table)
  "Syntax table used in `clearcase-edcs-mode'.")

(define-derived-mode clearcase-edcs-mode fundamental-mode
  "Configspec"
  "Generic mode to edit clearcase configspecs."
  (make-local-variable 'clearcase-edcs-view-tag)
  ;; 'adapted' from values in emacs-lisp-mode
  (setq comment-start "#"
	comment-start-skip "\\(\\(^\\|[^\\\\\n]\\)\\(\\\\\\\\\\)*\\)#+ *"
	comment-end ""
	comment-end-skip nil)
  (make-local-variable 'font-lock-defaults)
  (setq font-lock-defaults '(clearcase-edcs-font-lock-keywords nil t))
  (font-lock-mode t))

;; Provide a shorter alias for the edcs mode.  This is useful if you
;; want to keep configspecs separately and have mode tags in them.
(defalias 'edcs-mode 'clearcase-edcs-mode)


(easy-mmode-defmap clearcase-edcs-mode-map
		   '(("\C-c\C-s" . clearcase-setcs)
		     ("\C-c\C-c" . clearcase-setcs-and-kill-buffer))
		   "Keymap for Clearcase Edit Configspec mode")


;;;###autoload
(defun vc-clearcase-edcs (view-tag)
  "Fetch the config spec for VIEW-TAG and pop up a buffer with it.
In interactive mode, prompts for a view-tag name with the default
of the current file's view-tag."
  (interactive
   (list
    (clearcase-read-view-tag
     "Edit configspec for view: "
     ;; get an initial view-tag if possible.
     (let ((file (buffer-file-name (current-buffer))))
       (when (and file (vc-clearcase-registered file))
	 (clearcase-fprop-view-tag (clearcase-file-fprop file)))))))

  (message "Fetching configspec for %s" view-tag)
  (let ((tid (cleartool-ask (concat "catcs -tag " view-tag) 'nowait))
	(csfile (format "%s%s.configspec" temporary-file-directory view-tag)))
    (with-current-buffer (find-file-noselect csfile)
      (clearcase-edcs-mode)
      (setq clearcase-edcs-view-tag view-tag)
      (buffer-disable-undo)
      (erase-buffer)
      (insert (cleartool-wait-for tid))
      (buffer-enable-undo)
      (goto-char (point-min))
      (pop-to-buffer (current-buffer))
      (message "Edit your configspec.  Type C-c C-c when done."))))

;;;;;; start-view
;;;###autoload
(defun vc-clearcase-start-view (view-tag)
  "Start the dynamic view for VIEW-TAG.
In interactive mode, prompts for a view-tag name."
  (interactive (list (clearcase-read-view-tag "Start dynamic view: ")))
  (message "Starting %s dynamic view..." view-tag)
  (message (cleartool "startview %s" view-tag))
  (message "Starting %s dynamic view...done." view-tag))

;;;; Update vc keymap

;;; bind the extra clearcase commands to keys and menus in the vc
;;; keymap

;;;###autoload
(progn
  (define-key vc-prefix-map "e" 'vc-clearcase-edcs)
  (define-key vc-prefix-map "f" 'vc-clearcase-start-view)
  (define-key vc-prefix-map "j" 'vc-clearcase-gui-vtree-browser)
  (define-key vc-prefix-map "o" 'vc-clearcase-list-checkouts)
  (define-key vc-prefix-map "p" 'vc-clearcase-update-view)
  (define-key vc-prefix-map "t" 'vc-clearcase-what-view-tag)
  (define-key vc-prefix-map "w" 'vc-clearcase-what-rule)
  (define-key vc-prefix-map "y" 'vc-clearcase-what-version))

;; 'borrowed' from pcvs-defs.el, Clearcase commands that are not file
;; related will go in a Clearcase menu under Tools.
;;;###autoload
(defvar clearcase-global-menu)

;;;###autoload
(defvar clearcase-global-menu-map (make-sparse-keymap))

;;;###autoload
(easy-menu-define clearcase-global-menu clearcase-global-menu-map
  "Menu for the extra (non-file related) ClearCase functionality"
  '("ClearCase"
    ["Checkout directory..." vc-clearcase-checkout-directory t]
    ["Checkin directory..." vc-clearcase-checkin-directory t]
    "----"
    ["Start dynamic view..." vc-clearcase-start-view t]
    ["Edit Configspec..." vc-clearcase-edcs t]
    ["Update snapshot view..." vc-clearcase-update-view t]
    ["List Checkouts..." vc-clearcase-list-checkouts t]
    ["List View Private Files..." vc-clearcase-list-view-private-files t]
    ["Label diff report..." vc-clearcase-label-diff-report t]
    "----"
    ["Report bug in vc-clearcase..." vc-clearcase-report-bug t]))

;;;###autoload
(easy-menu-add-item
 menu-bar-tools-menu '() clearcase-global-menu "PCL-CVS")

;;;; Debugging aids, reporting bugs

(defun clearcase-version ()
  "Return the clearcase version as a string.
This is the string returned by the cleartool -version command."
  (with-temp-buffer
    (setq cleartool-finished-function (lambda () (throw 'done nil)))
    (cleartool-do "-version" nil (current-buffer))
    (catch 'done (while t (sit-for 0.1)))
    (replace-regexp-in-string "\r\n?" "\n" (buffer-string))))

;; To update vc-clearcase-report-bug, use M-x occur <RET>
;; def\(var\|const\|custom\) <RET>.  `cleartool-last-command-timestamp' is
;; treated specially (see below)

(defconst clearcase-never-report
  '(clearcase-log-view-mode-abbrev-table
    clearcase-log-view-mode-syntax-table
    vc-clearcase-log-view-mode-abbrev-table
    vc-clearcase-log-view-mode-map
    vc-clearcase-log-view-mode-syntax-table
    clearcase-global-menu
    clearcase-global-menu-map
    vc-clearcase-extra-menu
    clearcase-edcs-mode-syntax-table
    clearcase-log-view-mode-map
    clearcase-edcs-mode-map
    clearcase-edcs-mode-abbrev-table
    clearcase-annotate-date-rx
    clearcase-annotate-months
    clearcase-log-view-font-lock-keywords
    cleartool-tq

    ;; this is handled specially in `vc-clearcase-report-bug'
    cleartool-last-command-timestamp)
  "A list of variables which we don't include in the error report.
`vc-clearcase-report-bug' will report all variables in the
vc-clearcase package except the ones listed above.  It is much
easier to keep it up-to-date this way.")

;;;###autoload
(defun vc-clearcase-report-bug ()
  "Submit via mail a bug report on vc-clearcase.el."
  (interactive)
  (require 'reporter)
  (let ((reporter-prompt-for-summary-p t)
	(varlist ))

    ;; collect all variables we want to report on
    (mapatoms
     (lambda (a)
       (when (and (boundp a)
		  (string-match "^\\(ah-\\|vc-\\)?clear\\(case\\|tool\\)-"
				(symbol-name a))
		  (not (memq a clearcase-never-report)))
	 (push a varlist)))
     obarray)

    (push (cons 'cleartool-last-command-timestamp
		(lambda (x buf)
		  (let ((name (symbol-name x))
			(value (symbol-value x)))
		    (insert name " " (format "%.3f" value)
			    "; " (format "%.3f" (- (float-time) value))
			    " seconds ago")
		    (lisp-indent-line)
		    (insert "\n"))))
	  varlist)

    ;; sort varlist, as it is easier to search in the error report.
    (setq varlist
	  (sort varlist
		'(lambda (a b)
		  (let ((a-name (symbol-name (if (consp a) (car a) a)))
			(b-name (symbol-name (if (consp b) (car b) b))))
		    (string< a-name b-name)))))

    (reporter-submit-bug-report
     vc-clearcase-maintainer-address "vc-clearcase.el" varlist

     (lambda ()
       (insert "\n\nClearCase version:\n==================\n\n"
	       (clearcase-version))
       (insert "\n\nContents of *cleartool-aborts*:\n"
	       "===============================\n\n")
       (if cleartool-save-stop-data
	   (ignore-errors (insert-buffer-substring
			   (get-buffer "*cleartool-aborts*")))
	   (insert "cleartool-save-stop-data is nil, "
		   "*cleartool-aborts* is not available"))
       (insert "\n")
       (insert "\n\nContents of *cleartool-tq-trace*:\n"
	       "=================================\n\n")
       (let ((buf (get-buffer "*cleartool-tq-trace*")))
	 (if buf
	     (insert-buffer-substring buf)
	     (insert "buffer *cleartool-tq-trace* is not available")))
       (insert "\n")))))

(defvar clearcase-function-to-trace
  '(cleartool-ask cleartool-wait-for cleartool-tq-handler)
  "List of function to trace.
See `clearcase-trace-cleartool-tq' and
`clearcase-untrace-cleartool-tq'")

(defun clearcase-trace-cleartool-tq ()
  "Trace some of the cleartool commands."
  (interactive)
  (let ((trace-buf (get-buffer-create "*cleartool-tq-trace*")))
    (dolist (f clearcase-function-to-trace)
      (trace-function-background f trace-buf))))

(defun clearcase-untrace-cleartool-tq ()
  "Disable tracing of cleartool commands."
  (interactive)
  (dolist (f clearcase-function-to-trace)
    (untrace-function f)))

;;;; Finish up

;; This does not have to be autoloaded, we only need to detect hijacking of
;; files after we load vc-clearcase
(add-hook 'after-save-hook 'clearcase-hijack-file-handler)

;; Version controlled backups for ClearCase files are in the format:
;; file.c.~_main_some_branch_3~.  Similarly, ClearCase will also create
;; 'backups' by appending a .keep or .contrib to the filename. These are not
;; currently not recognized by Emacs, so we add in an auto-mode-alist that
;; strips off the version part so the file type can be properly identified.

;;;###autoload
(let ((backup-regexp "\\.~[a-zA-Z0-9_-~]+\\'")
      (garbage-regexp "\\.\\(contrib\\|keep\\)\\(\\.[0-9]+\\)?\\'"))
  (unless (assoc backup-regexp auto-mode-alist)
    (push (list backup-regexp nil t) auto-mode-alist))
  (unless (assoc garbage-regexp auto-mode-alist)
    (push (list garbage-regexp nil t) auto-mode-alist)))

(defun vc-clearcase-unload-hook ()
  (remove-hook 'after-save-hook 'clearcase-hijack-file-handler)
  (cond
    ((boundp 'find-file-not-found-functions)
     (remove-hook 'find-file-not-found-functions 'clearcase-file-not-found-handler))
    ((boundp 'find-file-not-found-hooks)
     (remove-hook 'find-file-not-found-hooks 'clearcase-file-not-found-handler)))
  (ad-activate 'vc-dired-hook)
  (ad-disable-advice
   'vc-version-backup-file-name 'after 'clearcase-cleanup-version)
  (ad-activate 'vc-version-backup-file-name)
  (ad-disable-advice
   'vc-start-logentry 'before 'clearcase-prepare-checkin-comment)
  (ad-activate 'vc-start-logentry)
  (ad-disable-advice
   'vc-create-snapshot 'before 'clearcase-provide-label-completion)
  (ad-activate 'vc-create-snapshot)
  ;; unfortunately, I don't know how to restore the autoload for the
  ;; `vc-clearcase-registered' so we remove ourselves completely
  (setq vc-handled-backends (delq 'CLEARCASE vc-handled-backends)))

(add-hook 'vc-clearcase-unload-hook 'vc-clearcase-unload-hook)

;; Activate the advices and start cleartool when we are loaded, we will need
;; it anyway (but only if we find the cleartool program (meaning ClearCase is
;; installed on the system)
(cond ((not (executable-find cleartool-program))
       (message "cleartool executable not found, disabling vc-clearcase"))
      ((< emacs-major-version 23)
       (message "this version of vc-clearcase only works with GNU Emacs 23"))
      (t
       (ad-activate 'vc-version-backup-file-name)
       (ad-activate 'vc-start-logentry)
       (ad-activate 'vc-create-snapshot)
       (cleartool-tq-maybe-start)))

;; Bug 1818879: Only add 'CLEARCASE to `vc-handled-backends' and start the
;; transaction queue when we can find cleartool.

;;;###autoload
(when (and (executable-find cleartool-program)
<<<<<<< HEAD
           (>= emacs-major-version 23))
=======
	   (<= emacs-major-version 22))
>>>>>>> 1d23c595
  (cond
    ((boundp 'find-file-not-found-functions)
     (add-hook 'find-file-not-found-functions
	       'clearcase-file-not-found-handler))
    ((boundp 'find-file-not-found-hooks)
     (add-hook 'find-file-not-found-hooks
	       'clearcase-file-not-found-handler)))
  (if (boundp 'vc-handled-backends)
      (unless (memq 'CLEARCASE vc-handled-backends)
	(setq vc-handled-backends (nconc vc-handled-backends '(CLEARCASE))))
      (setq vc-handled-backends '(RCS CVS CLEARCASE))))

(provide 'vc-clearcase)

;;; Local Variables:
;;; mode: emacs-lisp
;;; mode: outline-minor
;;; outline-regexp: ";;;;+"
;;; End:

;;; vc-clearcase.el ends here<|MERGE_RESOLUTION|>--- conflicted
+++ resolved
@@ -1699,7 +1699,6 @@
 (defun vc-clearcase-responsible-p (file)
   "Return t if we responsible for FILE.
 We consider ourselves responsible if FILE is inside a ClearCase
-<<<<<<< HEAD
 view under a VOB directory."
 
   (ignore-cleartool-errors
@@ -1713,31 +1712,6 @@
             (push vob clearcase-known-vobs)
             t
             )))))
-=======
-view under a VOB directory.
-
-If there is a transaction id for FILE in
-`clearcase-dir-state-cache', it means `vc-clearcase-dir-state' is
-processing that FILE.  In that case we consider ourselves
-responsible if the transaction id is positive."
-  (cond
-    ((or (gethash file clearcase-dir-state-cache)
-	 (gethash (directory-file-name file) clearcase-dir-state-cache))
-     t)
-
-    (t
-     (ignore-cleartool-errors
-       (let ((vob (clearcase-vob-tag-for-path file)))
-	 (if (member vob clearcase-known-vobs)
-	     t
-	     ;; else
-	     (progn
-	       ;; lsvob will signal an error if VOB is not valid.
-	       (cleartool "lsvob -short \"%s\"" vob)
-	       (push vob clearcase-known-vobs)
-	       t
-	       )))))))
->>>>>>> 1d23c595
 
 ;;;;;; checkin
 (defun vc-clearcase-checkin (files rev comment)
@@ -2265,9 +2239,9 @@
 
 (defun vc-clearcase-print-log (file &optional buffer)
   "Insert the history of FILE into the *clearcase-lshistory* buffer.
-<<<<<<< HEAD
-With a prefix argument, all events are listed (-minor option is
-sent to cleartool)."
+By default only the history of the current branch of the file is
+printed.  With a previx argument (C-u) entire file history is
+printed."
 
   ;; TODO (Emacs23): vc-clearcase-print-log
   ;;
@@ -2295,11 +2269,6 @@
   (when (consp file)
     (assert (= (length file) 1) "Only one file is accepted")
     (setf file (car file)))
-=======
-By default only the history of the current branch of the file is
-printed.  With a previx argument (C-u) entire file history is
-printed."
->>>>>>> 1d23c595
   (setq file (expand-file-name file))
   (let ((inhibit-read-only t)
 	(buf (if buffer
@@ -2768,7 +2737,7 @@
     (if (string= prev "")
 	nil
 	(if (string-match "[\\/]0$" prev)
-	    (vc-clearcase-previous-version file prev)
+	    (vc-clearcase-previous-revision file prev)
 	    prev))))
 
 ;;;;;; next-version
@@ -3670,11 +3639,7 @@
 
 ;;;###autoload
 (when (and (executable-find cleartool-program)
-<<<<<<< HEAD
            (>= emacs-major-version 23))
-=======
-	   (<= emacs-major-version 22))
->>>>>>> 1d23c595
   (cond
     ((boundp 'find-file-not-found-functions)
      (add-hook 'find-file-not-found-functions
